/* constants.hpp - contains app-wide constants.
 *
 * Paperback.
 * Copyright (c) 2025 Quin Gillespie.
 * Permission is hereby granted, free of charge, to any person obtaining a copy of this software and associated documentation files (the "Software"), to deal in the Software without restriction, including without limitation the rights to use, copy, modify, merge, publish, distribute, sublicense, and/or sell copies of the Software, and to permit persons to whom the Software is furnished to do so, subject to the following conditions:
 * The above copyright notice and this permission notice shall be included in all copies or substantial portions of the Software.
 * THE SOFTWARE IS PROVIDED "AS IS", WITHOUT WARRANTY OF ANY KIND, EXPRESS OR IMPLIED, INCLUDING BUT NOT LIMITED TO THE WARRANTIES OF MERCHANTABILITY, FITNESS FOR A PARTICULAR PURPOSE AND NONINFRINGEMENT. IN NO EVENT SHALL THE AUTHORS OR COPYRIGHT HOLDERS BE LIABLE FOR ANY CLAIM, DAMAGES OR OTHER LIABILITY, WHETHER IN AN ACTION OF CONTRACT, TORT OR OTHERWISE, ARISING FROM, OUT OF OR IN CONNECTION WITH THE SOFTWARE OR THE USE OR OTHER DEALINGS IN THE SOFTWARE.
 */

#pragma once
#include <wx/string.h>

inline const wxString APP_NAME = "Paperback";
inline const wxString APP_VERSION = "0.5";
inline const wxString APP_COPYRIGHT = "Copyright (C) 2025 Quin Gillespie. All rights reserved.";
inline const wxString APP_WEBSITE = "https://github.com/trypsynth/paperback";
inline constexpr int POSITION_SAVE_THROTTLE_MS = 1000;
inline constexpr int STATUS_UPDATE_THROTTLE_MS = 100;
inline constexpr int MAX_FIND_HISTORY_SIZE = 10;
inline constexpr int MAX_HEADING_LEVELS = 6;
inline constexpr int DEFAULT_RECENT_DOCUMENTS_TO_SHOW = 25;
inline constexpr int MAX_RECENT_DOCUMENTS_TO_SHOW = 100;
inline const wxString IPC_SERVICE = "paperback_ipc_service";
inline const wxString IPC_TOPIC_OPEN_FILE = "open_file";
inline const wxString IPC_COMMAND_ACTIVATE = "ACTIVATE";
inline const wxString IPC_HOST_LOCALHOST = "localhost";
inline const wxString SINGLE_INSTANCE_NAME = "paperback_running";
inline constexpr int DIALOG_PADDING = 10;

enum config_version {
	CONFIG_VERSION_LEGACY = 0,
	CONFIG_VERSION_1 = 1,
	CONFIG_VERSION_2 = 2,
	CONFIG_VERSION_CURRENT = CONFIG_VERSION_2
};

// Main menu constants.
enum {
	// File menu
	ID_EXPORT = wxID_HIGHEST + 1,
	ID_RECENT_DOCUMENTS_BASE,
	ID_RECENT_DOCUMENTS_END = ID_RECENT_DOCUMENTS_BASE + 100,
	ID_SHOW_ALL_DOCUMENTS,
	// Go menu
	ID_FIND_NEXT,
	ID_FIND_PREVIOUS,
	ID_GO_TO_LINE,
	ID_GO_TO_PERCENT,
	ID_GO_TO_PAGE,
	ID_PREVIOUS_SECTION,
	ID_NEXT_SECTION,
	ID_PREVIOUS_HEADING,
	ID_NEXT_HEADING,
	ID_PREVIOUS_HEADING_1,
	ID_NEXT_HEADING_1,
	ID_PREVIOUS_HEADING_2,
	ID_NEXT_HEADING_2,
	ID_PREVIOUS_HEADING_3,
	ID_NEXT_HEADING_3,
	ID_PREVIOUS_HEADING_4,
	ID_NEXT_HEADING_4,
	ID_PREVIOUS_HEADING_5,
	ID_NEXT_HEADING_5,
	ID_PREVIOUS_HEADING_6,
	ID_NEXT_HEADING_6,
	ID_PREVIOUS_PAGE,
	ID_NEXT_PAGE,
	ID_NEXT_BOOKMARK,
	ID_PREVIOUS_BOOKMARK,
	ID_TOGGLE_BOOKMARK,
	ID_BOOKMARK_WITH_NOTE,
	ID_JUMP_TO_BOOKMARK,
	ID_NEXT_LINK,
	ID_PREVIOUS_LINK,
	ID_ACTIVATE_LINK,
<<<<<<< HEAD
=======
	ID_PREVIOUS_TABLE,
	ID_NEXT_TABLE,
>>>>>>> a3a22b98
	ID_PREVIOUS_LIST,
	ID_NEXT_LIST,
	ID_PREVIOUS_LIST_ITEM,
	ID_NEXT_LIST_ITEM,
	// Tools menu
	ID_WORD_COUNT,
	ID_DOC_INFO,
	ID_TABLE_OF_CONTENTS,
	ID_OPTIONS,
	ID_SLEEP_TIMER,
	// Help menu
	ID_HELP_INTERNAL,
	ID_DONATE,
	ID_CHECK_FOR_UPDATES,
};

// System tray menu constants.
enum {
	ID_RESTORE = wxID_HIGHEST + 1,
};<|MERGE_RESOLUTION|>--- conflicted
+++ resolved
@@ -73,11 +73,8 @@
 	ID_NEXT_LINK,
 	ID_PREVIOUS_LINK,
 	ID_ACTIVATE_LINK,
-<<<<<<< HEAD
-=======
 	ID_PREVIOUS_TABLE,
 	ID_NEXT_TABLE,
->>>>>>> a3a22b98
 	ID_PREVIOUS_LIST,
 	ID_NEXT_LIST,
 	ID_PREVIOUS_LIST_ITEM,
