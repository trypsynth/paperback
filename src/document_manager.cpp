--- conflicted
+++ resolved
@@ -946,12 +946,7 @@
 	if (!tab) {
 		return;
 	}
-<<<<<<< HEAD
-	const int saved_position = load_document_position(tab->file_path);
-	if (saved_position > 0) {
-		const int max_position = tab->text_ctrl->GetLastPosition();
-=======
-    wxTextCtrl* text_ctrl = nullptr;
+	wxTextCtrl* text_ctrl = nullptr;
     if (main_win.is_in_single_window_mode()) {
         text_ctrl = main_win.get_single_text_ctrl();
     } else {
@@ -965,7 +960,6 @@
 	long saved_position = load_document_position(tab->file_path);
 	if (saved_position > 0) {
 		long max_position = text_ctrl->GetLastPosition();
->>>>>>> 2c665078
 		if (saved_position <= max_position) {
 			text_ctrl->SetInsertionPoint(saved_position);
 			text_ctrl->ShowPosition(saved_position);
@@ -974,13 +968,6 @@
 }
 
 wxPanel* document_manager::create_tab_panel(const wxString& content, document_tab* tab_data) {
-<<<<<<< HEAD
-	auto* panel = new wxPanel(notebook, wxID_ANY);
-	auto* sizer = new wxBoxSizer(wxVERTICAL);
-	const bool word_wrap = config.get(config_manager::word_wrap);
-	const long style = wxTE_MULTILINE | wxTE_READONLY | wxTE_RICH2 | (word_wrap ? wxTE_WORDWRAP : wxTE_DONTWRAP);
-	auto* text_ctrl = new wxTextCtrl(panel, wxID_ANY, "", wxDefaultPosition, wxDefaultSize, style);
-=======
 	wxPanel* panel = new wxPanel(notebook, wxID_ANY);
 	if (!main_win.is_in_single_window_mode()) {
         auto* sizer = new wxBoxSizer(wxVERTICAL);
@@ -993,7 +980,6 @@
         panel->SetSizer(sizer);
         tab_data->text_ctrl = text_ctrl;
     }
->>>>>>> 2c665078
 	panel->SetClientObject(tab_data);
 	return panel;
 }
