--- conflicted
+++ resolved
@@ -81,12 +81,10 @@
 	return true;
 }
 
-<<<<<<< HEAD
-bool document_manager::create_document_tab(const wxString& path, const parser* par, bool set_focus) {
+
+
+bool document_manager::create_document_tab(const wxString& path, const parser* par, bool set_focus, bool add_to_recent) {
 	config.import_document_settings(path);
-=======
-bool document_manager::create_document_tab(const wxString& path, const parser* par, bool set_focus, bool add_to_recent) {
->>>>>>> 9fae4163
 	std::unique_ptr<document> doc;
 	try {
 		doc = par->load(path);
