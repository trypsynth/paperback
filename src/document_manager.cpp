/* document_manager.cpp - manages documents and helps bridge them to the main window.
 *
 * Paperback.
 * Copyright (c) 2025 Quin Gillespie.
 * Permission is hereby granted, free of charge, to any person obtaining a copy of this software and associated documentation files (the "Software"), to deal in the Software without restriction, including without limitation the rights to use, copy, modify, merge, publish, distribute, sublicense, and/or sell copies of the Software, and to permit persons to whom the Software is furnished to do so, subject to the following conditions:
 * The above copyright notice and this permission notice shall be included in all copies or substantial portions of the Software.
 * THE SOFTWARE IS PROVIDED "AS IS", WITHOUT WARRANTY OF ANY KIND, EXPRESS OR IMPLIED, INCLUDING BUT NOT LIMITED TO THE WARRANTIES OF MERCHANTABILITY, FITNESS FOR A PARTICULAR PURPOSE AND NONINFRINGEMENT. IN NO EVENT SHALL THE AUTHORS OR COPYRIGHT HOLDERS BE LIABLE FOR ANY CLAIM, DAMAGES OR OTHER LIABILITY, WHETHER IN AN ACTION OF CONTRACT, TORT OR OTHERWISE, ARISING FROM, OUT OF OR IN CONNECTION WITH THE SOFTWARE OR THE USE OR OTHER DEALINGS IN THE SOFTWARE.
 */

#include "document_manager.hpp"
#include "config_manager.hpp"
#include "constants.hpp"
#include "dialogs.hpp"
#include "document.hpp"
#include "document_buffer.hpp"
#include "main_window.hpp"
#include "parser.hpp"
#include "utils.hpp"
#include <algorithm>
#include <cstddef>
#include <iterator>
#include <memory>
#include <string>
#include <utility>
#include <wx/defs.h>
#include <wx/dynarray.h>
#include <wx/event.h>
#include <wx/filename.h>
#include <wx/msgdlg.h>
#include <wx/panel.h>
#include <wx/sizer.h>
#include <wx/string.h>
#include <wx/textctrl.h>
#include <wx/textdlg.h>
#include <wx/translation.h>
#include <wx/utils.h>
#include <wx/wfstream.h>

document_manager::document_manager(wxNotebook* nbk, config_manager& cfg, main_window& win) : notebook{nbk}, config{cfg}, main_win{win} {
}

document_manager::~document_manager() {
	save_all_tab_positions();
	save_all_tab_navigation_histories();
}

void document_manager::show_parser_error(const parser_exception& e) {
	const wxString title = (e.get_severity() == error_severity::warning) ? _("Warning") : _("Error");
	const long icon = (e.get_severity() == error_severity::warning) ? wxICON_WARNING : wxICON_ERROR;
	wxMessageBox(e.get_display_message(), title, icon);
}

bool document_manager::open_file(const wxString& path, bool add_to_recent) {
	if (!wxFileName::FileExists(path)) {
		wxMessageBox(wxString::Format(_("File not found: %s"), path), _("Error"), wxICON_ERROR);
		return false;
	}
	const int existing_tab = find_tab_by_path(path);
	if (existing_tab >= 0) {
		notebook->SetSelection(existing_tab);
		auto* const text_ctrl = get_active_text_ctrl();
		if (text_ctrl != nullptr) {
			text_ctrl->SetFocus();
		}
		return true;
	}
	const auto* par = find_parser_by_extension(wxFileName(path).GetExt());
	if (par == nullptr) {
		par = get_parser_for_unknown_file(path, config);
		if (par == nullptr) {
			return false;
		}
	}
	if (!create_document_tab(path, par, true, add_to_recent)) {
		return false;
	}
	auto* const text_ctrl = get_active_text_ctrl();
	if (text_ctrl != nullptr) {
		text_ctrl->Bind(wxEVT_KEY_UP, &main_window::on_text_cursor_changed, &main_win);
		text_ctrl->Bind(wxEVT_CHAR, &main_window::on_text_char, &main_win);
	}
	update_ui();
	return true;
}

bool document_manager::create_document_tab(const wxString& path, const parser* par, bool set_focus, bool add_to_recent) {
	config.import_document_settings(path);
	std::unique_ptr<document> doc;
	try {
		doc = par->load(path);
	} catch (const parser_exception& e) {
		show_parser_error(e);
		return false;
	} catch (const std::exception& e) {
		wxMessageBox(wxString::Format(_("Failed to parse document: %s"), wxString::FromUTF8(e.what())), _("Error"), wxICON_ERROR);
		return false;
	}
	if (!doc) {
		return false;
	}
	doc->calculate_statistics();
	config.get_navigation_history(path, doc->history, doc->history_index);
	auto* tab_data = new document_tab;
	tab_data->doc = std::move(doc);
	tab_data->file_path = path;
	tab_data->parser = par;
	if (main_win.is_in_single_window_mode()) {
		tab_data->text_ctrl = main_win.get_single_text_ctrl();
	}
	wxPanel* panel = create_tab_panel(tab_data->doc->buffer.str(), tab_data);
	tab_data->panel = panel;
	notebook->AddPage(panel, tab_data->doc->title, true);
	setup_text_ctrl(tab_data->text_ctrl, tab_data->doc->buffer.str());
	restore_document_position(tab_data);
	if (set_focus) {
		tab_data->text_ctrl->SetFocus();
	}
	if (add_to_recent) {
		config.add_recent_document(path);
	}
	config.set_document_opened(path, true);
	return true;
}

void document_manager::update_ui() {
	main_win.update_recent_documents_menu();
	main_win.update_title();
	main_win.update_status_bar();
	main_win.update_ui();
}

void document_manager::close_document(int index) {
	if (index < 0 || index >= get_tab_count()) {
		return;
	}
	const document_tab* tab = get_tab(index);
	if (tab != nullptr && tab->text_ctrl != nullptr) {
		const int position = tab->text_ctrl->GetInsertionPoint();
		save_document_position(tab->file_path, position);
		config.remove_navigation_history(tab->file_path);
		config.set_document_opened(tab->file_path, false);
	}
	if (!main_win.is_in_single_window_mode()) {
		notebook->DeletePage(index);
	}
	if (get_tab_count() == 0 && config.get(config_manager::open_in_new_window)) {
		main_win.Close();
	}
}

void document_manager::close_all_documents() {
	save_all_tab_positions();
	for (int i = 0; i < get_tab_count(); ++i) {
		const document_tab* tab = get_tab(i);
		if (tab != nullptr) {
			config.set_document_opened(tab->file_path, false);
		}
	}
	notebook->DeleteAllPages();
}

bool document_manager::export_document(int index, const wxString& export_path) const {
	const document_tab* tab = get_tab(index);
	if (tab == nullptr || tab->text_ctrl == nullptr) {
		return false;
	}
	const wxString content = tab->text_ctrl->GetValue();
	const wxCharBuffer buf = content.ToUTF8();
	if (!buf.data()) {
		return false;
	}
	wxFileOutputStream out(export_path);
	if (!out.IsOk()) {
		return false;
	}
	out.Write(buf.data(), buf.length());
	return out.IsOk();
}

document_tab* document_manager::get_tab(int index) const {
	if (index < 0 || index >= get_tab_count()) {
		return nullptr;
	}
	const auto* panel = dynamic_cast<wxPanel*>(notebook->GetPage(index));
	return dynamic_cast<document_tab*>(panel->GetClientObject());
}

document_tab* document_manager::get_active_tab() const {
	const int selection = notebook->GetSelection();
	return selection >= 0 ? get_tab(selection) : nullptr;
}

document* document_manager::get_active_document() const {
	const document_tab* tab = get_active_tab();
	return tab != nullptr ? tab->doc.get() : nullptr;
}

wxTextCtrl* document_manager::get_active_text_ctrl() const {
	if (main_win.is_in_single_window_mode()) {
		return main_win.get_single_text_ctrl();
	}
	document_tab* tab = get_active_tab();
	return tab ? tab->text_ctrl : nullptr;
}

const parser* document_manager::get_active_parser() const {
	const document_tab* tab = get_active_tab();
	return tab != nullptr ? tab->parser : nullptr;
}

int document_manager::get_tab_count() const {
	return static_cast<int>(notebook->GetPageCount());
}

int document_manager::get_active_tab_index() const {
	return notebook->GetSelection();
}

void document_manager::go_to_position(int position) const {
	wxTextCtrl* text_ctrl = get_active_text_ctrl();
	if (text_ctrl == nullptr) {
		return;
	}
	const int max_pos = text_ctrl->GetLastPosition();
	position = std::clamp(position, 0, max_pos);
	text_ctrl->SetInsertionPoint(position);
	text_ctrl->ShowPosition(position);
}

void document_manager::navigate_to_section(bool next) const {
	const document* doc = get_active_document();
	wxTextCtrl* text_ctrl = get_active_text_ctrl();
	const parser* par = get_active_parser();
	if (doc == nullptr || text_ctrl == nullptr || par == nullptr) {
		return;
	}
	if (!par->has_flag(parser_flags::supports_sections)) {
		speak(_("No sections."));
		return;
	}
	const int current_pos = text_ctrl->GetInsertionPoint();
	bool wrapping = false;
	// Special case for previous: if we're past the section start, go to section start first.
	if (!next) {
		const int current_index = doc->section_index(current_pos);
		if (current_index != -1) {
			const size_t current_section_offset = doc->offset_for_section(current_index);
			if (static_cast<size_t>(current_pos) > current_section_offset) {
				text_ctrl->SetInsertionPoint(static_cast<long>(current_section_offset));
				long line{0};
				text_ctrl->PositionToXY(static_cast<long>(current_section_offset), nullptr, &line);
				const wxString current_line = text_ctrl->GetLineText(line);
				speak(current_line);
				return;
			}
		}
	}
	int search_pos = current_pos;
	if (!next) {
		const int current_index = doc->section_index(current_pos);
		if (current_index != -1) {
			const size_t current_section_offset = doc->offset_for_section(current_index);
			if (static_cast<size_t>(current_pos) <= current_section_offset) {
				// We're at the start of the current section, so search from just before the section marker.
				search_pos = current_section_offset > 0 ? static_cast<int>(current_section_offset - 1) : 0;
			}
		}
	}
	int target_index = next ? doc->next_section_index(current_pos) : doc->previous_section_index(search_pos);
	if (target_index == -1) {
		if (config.get(config_manager::navigation_wrap)) {
			target_index = next ? doc->next_section_index(-1) : doc->previous_section_index(text_ctrl->GetLastPosition() + 1);
			if (target_index != -1) {
				wrapping = true;
			}
		}
		if (target_index == -1) {
			speak(next ? _("No next section") : _("No previous section"));
			return;
		}
	}
	const size_t offset = doc->offset_for_section(target_index);
	text_ctrl->SetInsertionPoint(static_cast<long>(offset));
	long line{0};
	text_ctrl->PositionToXY(static_cast<long>(offset), nullptr, &line);
	const wxString current_line = text_ctrl->GetLineText(line);
	if (wrapping) {
		speak((next ? _("Wrapping to start. ") : _("Wrapping to end. ")) + current_line);
	} else {
		speak(current_line);
	}
}

void document_manager::go_to_previous_section() const {
	navigate_to_section(false);
}

void document_manager::go_to_next_section() const {
	navigate_to_section(true);
}

void document_manager::go_to_previous_heading() const {
	navigate_to_heading(false);
}

void document_manager::go_to_next_heading() const {
	navigate_to_heading(true);
}

void document_manager::go_to_previous_heading(int level) const {
	navigate_to_heading(false, level);
}

void document_manager::go_to_next_heading(int level) const {
	navigate_to_heading(true, level);
}

void document_manager::navigate_to_page(bool next) const {
	const document* doc = get_active_document();
	wxTextCtrl* text_ctrl = get_active_text_ctrl();
	if (doc == nullptr || text_ctrl == nullptr) {
		return;
	}
	if (doc->buffer.count_markers_by_type(marker_type::page_break) == 0) {
		speak(_("No pages."));
		return;
	}
	const int current_pos = text_ctrl->GetInsertionPoint();
	bool wrapping = false;
	int target_index = next ? doc->next_page_index(current_pos) : doc->previous_page_index(current_pos);
	if (target_index == -1) {
		if (config.get(config_manager::navigation_wrap)) {
			target_index = next ? doc->next_page_index(-1) : doc->previous_page_index(text_ctrl->GetLastPosition() + 1);
			if (target_index != -1) {
				wrapping = true;
			}
		}
		if (target_index == -1) {
			speak(next ? _("No next page.") : _("No previous page."));
			return;
		}
	}
	const size_t offset = doc->offset_for_page(target_index);
	text_ctrl->SetInsertionPoint(static_cast<long>(offset));
	long line{0};
	text_ctrl->PositionToXY(static_cast<long>(offset), nullptr, &line);
	const wxString current_line = text_ctrl->GetLineText(line);
	wxString message = wxString::Format(_("Page %d: %s"), target_index + 1, current_line);
	if (wrapping) {
		message = (next ? _("Wrapping to start. ") : _("Wrapping to end. ")) + message;
	}
	speak(message);
}

void document_manager::go_to_previous_page() const {
	navigate_to_page(false);
}

void document_manager::go_to_next_page() const {
	navigate_to_page(true);
}

static bool is_candidate_for_filter(const bookmark& bm, bool notes) {
	return notes ? bm.has_note() : !bm.has_note();
}

void document_manager::navigate_to_bookmark(bool next) const {
	const document_tab* tab = get_active_tab();
	wxTextCtrl* text_ctrl = get_active_text_ctrl();
	if (tab == nullptr || text_ctrl == nullptr) {
		return;
	}
	const int current_pos = text_ctrl->GetInsertionPoint();
	const bool allow_wrap = config.get(config_manager::navigation_wrap);
	const auto all = config.get_bookmarks(tab->file_path);
	std::vector<bookmark> list;
	list.reserve(all.size());
	for (const auto& bm : all) {
		if (is_candidate_for_filter(bm, /*notes*/ false)) {
			list.push_back(bm);
		}
	}
	if (list.empty()) {
		speak(_("No bookmarks."));
		return;
	}
	auto find_target = [&](long start_from) -> bookmark {
		if (next) {
			for (const auto& bm : list) {
				if (bm.start > start_from) {
					return bm;
				}
			}
		} else {
			for (auto it = list.rbegin(); it != list.rend(); ++it) {
				if (it->start < start_from) {
					return *it;
				}
			}
		}
		return bookmark{-1, -1};
	};
	bool wrapping = false;
	bookmark target = find_target(current_pos);
	if (target.start == -1 && allow_wrap) {
		wrapping = true;
		target = next ? find_target(-1) : find_target(text_ctrl->GetLastPosition() + 1);
	}
	if (target.start == -1) {
		speak(next ? _("No next bookmark") : _("No previous bookmark"));
		return;
	}
	text_ctrl->SetInsertionPoint(target.start);
	wxString text_to_speak;
	if (target.is_whole_line()) {
		long line{0};
		text_ctrl->PositionToXY(target.start, nullptr, &line);
		text_to_speak = text_ctrl->GetLineText(line);
	} else {
		text_to_speak = text_ctrl->GetRange(target.start, target.end);
	}
	int index{0};
	for (size_t i = 0; i < list.size(); ++i) {
		if (list[i] == target) {
			index = static_cast<int>(i);
			break;
		}
	}
	wxString announcement = wxString::Format(_("%s - Bookmark %d"), text_to_speak, index + 1);
	if (wrapping) {
		announcement = (next ? _("Wrapping to start. ") : _("Wrapping to end. ")) + announcement;
	}
	speak(announcement);
}

void document_manager::navigate_to_note(bool next) const {
	const document_tab* tab = get_active_tab();
	wxTextCtrl* text_ctrl = get_active_text_ctrl();
	if (tab == nullptr || text_ctrl == nullptr) {
		return;
	}
	const int current_pos = text_ctrl->GetInsertionPoint();
	const bool allow_wrap = config.get(config_manager::navigation_wrap);
	const auto all = config.get_bookmarks(tab->file_path);
	std::vector<bookmark> list;
	list.reserve(all.size());
	for (const auto& bm : all) {
		if (is_candidate_for_filter(bm, /*notes*/ true)) {
			list.push_back(bm);
		}
	}
	if (list.empty()) {
		speak(_("No notes."));
		return;
	}
	auto find_target = [&](long start_from) -> bookmark {
		if (next) {
			for (const auto& bm : list) {
				if (bm.start > start_from) {
					return bm;
				}
			}
		} else {
			for (auto it = list.rbegin(); it != list.rend(); ++it) {
				if (it->start < start_from) {
					return *it;
				}
			}
		}
		return bookmark{-1, -1};
	};
	bool wrapping{false};
	bookmark target = find_target(current_pos);
	if (target.start == -1 && allow_wrap) {
		wrapping = true;
		target = next ? find_target(-1) : find_target(text_ctrl->GetLastPosition() + 1);
	}
	if (target.start == -1) {
		speak(next ? _("No next note") : _("No previous note"));
		return;
	}
	text_ctrl->SetInsertionPoint(target.start);
	wxString text_to_speak;
	if (target.is_whole_line()) {
		long line{0};
		text_ctrl->PositionToXY(target.start, nullptr, &line);
		text_to_speak = text_ctrl->GetLineText(line);
	} else {
		text_to_speak = text_ctrl->GetRange(target.start, target.end);
	}
	int index{0};
	for (size_t i = 0; i < list.size(); ++i) {
		if (list[i] == target) {
			index = static_cast<int>(i);
			break;
		}
	}
	wxString announcement;
	announcement = target.has_note() ? wxString::Format(_("%s - %s - Note %d"), target.note, text_to_speak, index + 1) : wxString::Format(_("%s - Note %d"), text_to_speak, index + 1);
	if (wrapping) {
		announcement = (next ? _("Wrapping to start. ") : _("Wrapping to end. ")) + announcement;
	}
	speak(announcement);
}

void document_manager::go_to_previous_bookmark() const {
	navigate_to_bookmark(false);
}

void document_manager::go_to_next_bookmark() const {
	navigate_to_bookmark(true);
}

void document_manager::go_to_previous_note() const {
	navigate_to_note(false);
}

void document_manager::go_to_next_note() const {
	navigate_to_note(true);
}

void document_manager::navigate_to_link(bool next) const {
	const document* doc = get_active_document();
	const wxTextCtrl* text_ctrl = get_active_text_ctrl();
	if (doc == nullptr || text_ctrl == nullptr) {
		return;
	}
	if (doc->buffer.count_markers_by_type(marker_type::link) == 0) {
		speak(_("No links."));
		return;
	}
	const int current_pos = text_ctrl->GetInsertionPoint();
	bool wrapping = false;
	int target_index = next ? doc->buffer.next_marker_index(current_pos, marker_type::link) : doc->buffer.previous_marker_index(current_pos, marker_type::link);
	if (target_index == -1) {
		if (config.get(config_manager::navigation_wrap)) {
			target_index = next ? doc->buffer.next_marker_index(-1, marker_type::link) : doc->buffer.previous_marker_index(text_ctrl->GetLastPosition() + 1, marker_type::link);
			if (target_index != -1) {
				wrapping = true;
			}
		}
		if (target_index == -1) {
			speak(next ? _("No next link.") : _("No previous link."));
			return;
		}
	}
	const marker* link_marker = doc->buffer.get_marker(target_index);
	if (link_marker != nullptr) {
		go_to_position(static_cast<long>(link_marker->pos));
		wxString message = link_marker->text + _(" link");
		if (wrapping) {
			message = (next ? _("Wrapping to start. ") : _("Wrapping to end. ")) + message;
		}
		speak(message);
	}
}

void document_manager::go_to_previous_link() const {
	navigate_to_link(false);
}

void document_manager::go_to_next_link() const {
	navigate_to_link(true);
}

void document_manager::go_to_previous_position() const {
	document* doc = get_active_document();
	wxTextCtrl* text_ctrl = get_active_text_ctrl();
	if (doc == nullptr || text_ctrl == nullptr) {
		return;
	}
	if (doc->history.empty()) {
		speak(_("No previous position."));
		return;
	}
	const long actual_pos = text_ctrl->GetInsertionPoint();
	if (doc->history[doc->history_index] != actual_pos) {
		if (doc->history_index + 1 < doc->history.size()) {
			if (doc->history[doc->history_index + 1] != actual_pos) {
				doc->history.erase(doc->history.begin() + doc->history_index + 1, doc->history.end());
				doc->history.push_back(actual_pos);
				doc->history_index++;
			} else {
				doc->history_index++;
			}
		} else {
			doc->history.push_back(actual_pos);
			doc->history_index++;
			if (doc->history.size() > 10) {
				doc->history.erase(doc->history.begin());
				doc->history_index--;
			}
		}
	}
	if (doc->history_index > 0) {
		doc->history_index--;
		go_to_position(doc->history[doc->history_index]);
		speak(_("Navigated to previous position."));
	} else {
		speak(_("No previous position."));
	}
}

void document_manager::go_to_next_position() const {
	document* doc = get_active_document();
	wxTextCtrl* text_ctrl = get_active_text_ctrl();
	if (doc == nullptr || text_ctrl == nullptr) {
		return;
	}
	if (doc->history.empty()) {
		speak(_("No next position."));
		return;
	}
	const long actual_pos = text_ctrl->GetInsertionPoint();
	if (doc->history[doc->history_index] != actual_pos) {
		if (doc->history_index + 1 < doc->history.size()) {
			if (doc->history[doc->history_index + 1] != actual_pos) {
				doc->history.erase(doc->history.begin() + doc->history_index + 1, doc->history.end());
				doc->history.push_back(actual_pos);
				doc->history_index++;
			} else {
				doc->history_index++;
			}
		} else {
			doc->history.push_back(actual_pos);
			doc->history_index++;
			if (doc->history.size() > 10) {
				doc->history.erase(doc->history.begin());
				doc->history_index--;
			}
		}
	}
	if (doc->history_index + 1 < doc->history.size()) {
		doc->history_index++;
		go_to_position(doc->history[doc->history_index]);
		speak(_("Navigated to next position."));
	} else {
		speak(_("No next position."));
	}
}

void document_manager::activate_current_link() const {
	document* doc = get_active_document();
	const wxTextCtrl* text_ctrl = get_active_text_ctrl();
	if (doc == nullptr || text_ctrl == nullptr) {
		return;
	}
	const long current_pos = text_ctrl->GetInsertionPoint();
	const int link_index = doc->buffer.current_marker_index(static_cast<size_t>(current_pos), marker_type::link);
	if (link_index == -1) {
		return;
	}
	const marker* link_marker = doc->buffer.get_marker(link_index);
	if (link_marker == nullptr) {
		return;
	}
	const size_t link_end = link_marker->pos + link_marker->text.length();
	if (static_cast<size_t>(current_pos) < link_marker->pos || static_cast<size_t>(current_pos) > link_end) {
		return;
	}
	const wxString href = link_marker->ref;
	if (href.empty()) {
		return;
	}
	if (doc->history.empty() || doc->history[doc->history_index] != current_pos) {
		if (doc->history_index + 1 < doc->history.size()) {
			doc->history.erase(doc->history.begin() + doc->history_index + 1, doc->history.end());
		}
		doc->history.push_back(current_pos);
		doc->history_index = doc->history.size() - 1;
	}
	const wxString href_lower = href.Lower();
	if (href_lower.StartsWith("http:") || href_lower.StartsWith("https:") || href_lower.StartsWith("mailto:")) {
		if (wxLaunchDefaultBrowser(href)) {
			speak(_("Opening link in default browser."));
		} else {
			speak(_("Failed to open link."));
		}
	} else if (href.StartsWith("#")) {
		const wxString id = href.Mid(1);
		auto it = doc->id_positions.find(std::string(id.mb_str()));
		if (it != doc->id_positions.end()) {
			go_to_position(static_cast<long>(it->second));
			speak(_("Navigated to internal link."));
		} else {
			speak(_("Internal link target not found."));
		}
	} else {
		const wxString file_path = href.BeforeFirst('#');
		const wxString fragment = href.AfterFirst('#');
		if (!file_path.empty()) {
			wxFileName link_path;
			link_path.Assign(file_path, wxPATH_UNIX);
			link_path.Normalize(wxPATH_NORM_DOTS, "", wxPATH_UNIX);
			const wxString normalized_file_path = link_path.GetPathWithSep(wxPATH_UNIX) + link_path.GetFullName();
			wxString manifest_id;
			for (auto const& [id, path] : doc->manifest_items) {
				if (path == normalized_file_path) {
					manifest_id = id;
					break;
				}
			}
			if (!manifest_id.empty()) {
				auto it = std::ranges::find(doc->spine_items, std::string(manifest_id.mb_str()));
				if (it != doc->spine_items.end()) {
					const int spine_index = static_cast<int>(std::distance(doc->spine_items.begin(), it));
					size_t section_start = doc->buffer.get_marker_position_by_index(marker_type::section_break, spine_index);
					size_t section_end = (spine_index + 1 < static_cast<int>(doc->spine_items.size()))
						? doc->buffer.get_marker_position_by_index(marker_type::section_break, spine_index + 1)
						: doc->buffer.str().length();
					size_t offset = section_start;
					if (!fragment.empty()) {
						auto frag_it = doc->id_positions.find(std::string(fragment.mb_str()));
						if (frag_it != doc->id_positions.end() && frag_it->second >= section_start && frag_it->second < section_end) {
							offset = frag_it->second;
						}
					}
					go_to_position(static_cast<long>(offset));
					speak(_("Navigated to internal link."));
					return;
				}
			}
		} else if (!fragment.empty()) {
			auto it = doc->id_positions.find(std::string(fragment.mb_str()));
			if (it != doc->id_positions.end()) {
				go_to_position(static_cast<long>(it->second));
				speak(_("Navigated to internal link."));
				return;
			}
		}
		speak(_("Internal link target not found."));
	}
}

void document_manager::navigate_to_list(bool next) const {
	const document* doc = get_active_document();
	wxTextCtrl* text_ctrl = get_active_text_ctrl();
	const parser* par = get_active_parser();
	if (doc == nullptr || text_ctrl == nullptr || par == nullptr) {
		return;
	}
	if (!par->has_flag(parser_flags::supports_lists)) {
		speak(_("No lists."));
		return;
	}
	if (doc->buffer.count_markers_by_type(marker_type::list) == 0) {
		speak(_("No lists."));
		return;
	}
	const int current_pos = text_ctrl->GetInsertionPoint();
	bool wrapping = false;
	int target_index = next ? doc->buffer.next_marker_index(current_pos, marker_type::list) : doc->buffer.previous_marker_index(current_pos, marker_type::list);
	if (target_index == -1) {
		if (config.get(config_manager::navigation_wrap)) {
			target_index = next ? doc->buffer.next_marker_index(-1, marker_type::list) : doc->buffer.previous_marker_index(text_ctrl->GetLastPosition() + 1, marker_type::list);
			if (target_index != -1) {
				wrapping = true;
			}
		}
		if (target_index == -1) {
			speak(next ? _("No next list.") : _("No previous list."));
			return;
		}
	}
	const marker* list_marker = doc->buffer.get_marker(target_index);
	if (list_marker != nullptr) {
		wxString message = wxString::Format(_("List with %d items"), list_marker->level);
		const int first_item_index = doc->buffer.find_first_marker_after(static_cast<long>(list_marker->pos), marker_type::list_item);
		const marker* first_item_marker = doc->buffer.get_marker(first_item_index);
		if (first_item_marker != nullptr) {
			go_to_position(static_cast<long>(first_item_marker->pos));
			long line_num{0};
			text_ctrl->PositionToXY(static_cast<long>(first_item_marker->pos), nullptr, &line_num);
			wxString line_text = text_ctrl->GetLineText(line_num).Trim();
			message += " " + line_text;
		} else {
			go_to_position(static_cast<long>(list_marker->pos));
		}
		if (wrapping) {
			message = (next ? _("Wrapping to start. ") : _("Wrapping to end. ")) + message;
		}
		speak(message);
	}
}

void document_manager::go_to_previous_list() const {
	navigate_to_list(false);
}

void document_manager::go_to_next_list() const {
	navigate_to_list(true);
}

void document_manager::navigate_to_list_item(bool next) const {
	const document* doc = get_active_document();
	wxTextCtrl* text_ctrl = get_active_text_ctrl();
	const parser* par = get_active_parser();
	if (doc == nullptr || text_ctrl == nullptr || par == nullptr) {
		return;
	}
	if (!par->has_flag(parser_flags::supports_lists)) {
		speak(_("No lists."));
		return;
	}
	if (doc->buffer.count_markers_by_type(marker_type::list_item) == 0) {
		speak(_("No list items."));
		return;
	}
	const int current_pos = text_ctrl->GetInsertionPoint();
	// Using current_marker_index with list_item can incorrectly return the previous list item when the caret is outside a list. As such, we instead check for a list_item marker exactly at the current line start.
	long current_line_num{0};
	text_ctrl->PositionToXY(current_pos, nullptr, &current_line_num);
	const long current_line_start = text_ctrl->XYToPosition(0, current_line_num);
	int marker_index_at_line = doc->buffer.find_first_marker_after(current_line_start, marker_type::list_item);
	const marker* line_item_marker = doc->buffer.get_marker(marker_index_at_line);
	int current_list_index{-1};
	if (line_item_marker != nullptr && static_cast<long>(line_item_marker->pos) == current_line_start) {
		current_list_index = doc->buffer.current_marker_index(line_item_marker->pos, marker_type::list);
	}
	bool wrapping = false;
	int target_index = next ? doc->buffer.next_marker_index(current_pos, marker_type::list_item) : doc->buffer.previous_marker_index(current_pos, marker_type::list_item);
	if (target_index == -1) {
		if (config.get(config_manager::navigation_wrap)) {
			target_index = next ? doc->buffer.next_marker_index(-1, marker_type::list_item) : doc->buffer.previous_marker_index(text_ctrl->GetLastPosition() + 1, marker_type::list_item);
			if (target_index != -1) {
				wrapping = true;
			}
		}
		if (target_index == -1) {
			speak(next ? _("No next list item.") : _("No previous list item."));
			return;
		}
	}
	const marker* list_item_marker = doc->buffer.get_marker(target_index);
	if (list_item_marker != nullptr) {
		const int target_list_index = doc->buffer.current_marker_index(list_item_marker->pos, marker_type::list);
		const marker* target_list_marker = doc->buffer.get_marker(target_list_index);
		wxString message;
		if (target_list_index != -1 && target_list_index != current_list_index && target_list_marker != nullptr) {
			message += wxString::Format(_("List with %d items "), target_list_marker->level);
		}
		go_to_position(static_cast<long>(list_item_marker->pos));
		long line_num{0};
		text_ctrl->PositionToXY(static_cast<long>(list_item_marker->pos), nullptr, &line_num);
		message += text_ctrl->GetLineText(line_num).Trim();
		if (wrapping) {
			message = (next ? _("Wrapping to start. ") : _("Wrapping to end. ")) + message;
		}
		speak(message);
	}
}

void document_manager::go_to_previous_list_item() const {
	navigate_to_list_item(false);
}

void document_manager::go_to_next_list_item() const {
	navigate_to_list_item(true);
}

void document_manager::toggle_bookmark() const {
	const document_tab* tab = get_active_tab();
	const wxTextCtrl* text_ctrl = get_active_text_ctrl();
	if (tab == nullptr || text_ctrl == nullptr) {
		return;
	}
	long selection_start = 0;
	long selection_end = 0;
	text_ctrl->GetSelection(&selection_start, &selection_end);
	int bookmark_start, bookmark_end;
	if (selection_end > selection_start) {
		bookmark_start = static_cast<int>(selection_start);
		bookmark_end = static_cast<int>(selection_end);
	} else {
		const int current_pos = text_ctrl->GetInsertionPoint();
		bookmark_start = current_pos;
		bookmark_end = current_pos;
	}
	std::vector<bookmark> bookmarks = config.get_bookmarks(tab->file_path);
	bookmark to_toggle(bookmark_start, bookmark_end);
	bool was_bookmarked = false;
	for (const auto& bm : bookmarks) {
		if (bm == to_toggle) {
			was_bookmarked = true;
			break;
		}
	}
	config.toggle_bookmark(tab->file_path, bookmark_start, bookmark_end);
	config.flush();
	speak(was_bookmarked ? _("Bookmark removed") : _("Bookmarked"));
}

void document_manager::add_bookmark_with_note() const {
	const document_tab* tab = get_active_tab();
	wxTextCtrl* text_ctrl = get_active_text_ctrl();
	if (tab == nullptr || text_ctrl == nullptr) {
		return;
	}
	long selection_start{0};
	long selection_end{0};
	text_ctrl->GetSelection(&selection_start, &selection_end);
	int bookmark_start, bookmark_end;
	if (selection_end > selection_start) {
		bookmark_start = static_cast<int>(selection_start);
		bookmark_end = static_cast<int>(selection_end);
	} else {
		const int current_pos = text_ctrl->GetInsertionPoint();
		bookmark_start = current_pos;
		bookmark_end = current_pos;
	}
	std::vector<bookmark> bookmarks = config.get_bookmarks(tab->file_path);
	bookmark existing_bookmark(bookmark_start, bookmark_end);
	wxString existing_note;
	bool bookmark_exists = false;
	for (const auto& bm : bookmarks) {
		if (bm.start == bookmark_start && bm.end == bookmark_end) {
			bookmark_exists = true;
			existing_note = bm.note;
			break;
		}
	}
	wxString prompt = bookmark_exists ? _("Edit bookmark note:") : _("Enter bookmark note:");
	note_entry_dialog note_dialog(nullptr, _("Bookmark Note"), prompt, existing_note);
	if (note_dialog.ShowModal() != wxID_OK) {
		return;
	}
	wxString note = note_dialog.get_note();
	if (bookmark_exists) {
		config.update_bookmark_note(tab->file_path, bookmark_start, bookmark_end, note);
		speak(_("Bookmark note updated"));
	} else {
		config.add_bookmark(tab->file_path, bookmark_start, bookmark_end, note);
		speak(_("Bookmarked with note"));
	}
	config.flush();
}

void document_manager::show_bookmark_dialog(wxWindow* parent, bookmark_filter initial_filter) {
	const document_tab* tab = get_active_tab();
	wxTextCtrl* text_ctrl = get_active_text_ctrl();
	if (tab == nullptr || text_ctrl == nullptr) {
		return;
	}
	const std::vector<bookmark> bookmarks = config.get_bookmarks(tab->file_path);
	if (bookmarks.empty()) {
		speak(_("No bookmarks"));
		return;
	}
	const int current_pos = text_ctrl->GetInsertionPoint();
	bookmark_dialog dialog(parent, bookmarks, text_ctrl, config, tab->file_path, current_pos, initial_filter);
	const int result = dialog.ShowModal();
	if (result != wxID_OK) {
		return;
	}
	const int pos = dialog.get_selected_position();
	if (pos < 0) {
		return;
	}
	text_ctrl->SetInsertionPoint(pos);
	text_ctrl->SetFocus();
	wxString text_to_speak;
	wxString note_to_speak;
	for (const auto& bm : bookmarks) {
		if (bm.start == pos) {
			if (bm.is_whole_line()) {
				long line{0};
				text_ctrl->PositionToXY(pos, nullptr, &line);
				text_to_speak = text_ctrl->GetLineText(line);
			} else {
				text_to_speak = text_ctrl->GetRange(bm.start, bm.end);
			}
			note_to_speak = bm.note;
			break;
		}
	}
	wxString announcement;
	if (!note_to_speak.IsEmpty()) {
		announcement = wxString::Format(_("Bookmark: %s - %s"), note_to_speak, text_to_speak);
	} else {
		announcement = wxString::Format(_("Bookmark: %s"), text_to_speak);
	}
	speak(announcement);
	update_ui();
}

void document_manager::show_table_of_contents(wxWindow* parent) const {
	const document* doc = get_active_document();
	wxTextCtrl* text_ctrl = get_active_text_ctrl();
	const parser* par = get_active_parser();
	if (doc == nullptr || text_ctrl == nullptr || par == nullptr) {
		return;
	}
	if (!par->has_flag(parser_flags::supports_toc)) {
		speak(_("No table of contents."));
		return;
	}
	if (doc->toc_items.empty()) {
		speak(_("Table of contents is empty."));
		return;
	}
	const int current_pos = text_ctrl->GetInsertionPoint();
	const int closest_toc_offset = doc->find_closest_toc_offset(current_pos);
	toc_dialog dlg(parent, doc, closest_toc_offset);
	if (dlg.ShowModal() != wxID_OK) {
		return;
	}
	const int offset = dlg.get_selected_offset();
	if (offset >= 0) {
		go_to_position(offset);
		text_ctrl->SetFocus();
	}
}

void document_manager::show_document_info(wxWindow* parent) {
	const document_tab* tab = get_active_tab();
	if (tab == nullptr) {
		return;
	}
	const document* doc = tab->doc.get();
	if (doc == nullptr) {
		return;
	}
	document_info_dialog dlg(parent, doc, tab->file_path, config);
	dlg.ShowModal();
	if (dlg.imported_position > -1) {
		go_to_position(dlg.imported_position);
	}
}

void document_manager::save_document_position(const wxString& path, long position) const {
	config.set_document_position(path, position);
	config.flush();
}

long document_manager::load_document_position(const wxString& path) const {
	return config.get_document_position(path);
}

void document_manager::save_current_tab_position() const {
	const document_tab* tab = get_active_tab();
	if (tab == nullptr || tab->text_ctrl == nullptr) {
		return;
	}
	const int position = tab->text_ctrl->GetInsertionPoint();
	save_document_position(tab->file_path, position);
}

void document_manager::save_all_tab_positions() const {
	for (int i = 0; i < get_tab_count(); ++i) {
		const document_tab* tab = get_tab(i);
		if (tab != nullptr && tab->text_ctrl != nullptr) {
			const int position = tab->text_ctrl->GetInsertionPoint();
			save_document_position(tab->file_path, position);
		}
	}
}

<<<<<<< HEAD
void document_manager::ensure_tab_text_ctrl(document_tab* tab) {
	if (tab == nullptr || tab->panel == nullptr) {
		return;
	}
	if (tab->text_ctrl == main_win.get_single_text_ctrl() || tab->text_ctrl == nullptr) {
		auto* sizer = new wxBoxSizer(wxVERTICAL);
		const bool word_wrap = config.get(config_manager::word_wrap);
		const long style = wxTE_MULTILINE | wxTE_READONLY | wxTE_RICH2 | (word_wrap ? wxTE_WORDWRAP : wxTE_DONTWRAP);
		auto* text_ctrl = new wxTextCtrl(tab->panel, wxID_ANY, "", wxDefaultPosition, wxDefaultSize, style);
		text_ctrl->Bind(wxEVT_KEY_UP, &main_window::on_text_cursor_changed, &main_win);
		text_ctrl->Bind(wxEVT_CHAR, &main_window::on_text_char, &main_win);
		sizer->Add(text_ctrl, 1, wxEXPAND | wxALL, 5);
		tab->panel->SetSizer(sizer);
		tab->text_ctrl = text_ctrl;
=======
void document_manager::save_all_tab_navigation_histories() const {
	for (int i = 0; i < get_tab_count(); ++i) {
		const document_tab* tab = get_tab(i);
		if (tab != nullptr && tab->doc != nullptr) {
			config.set_navigation_history(tab->file_path, tab->doc->history, tab->doc->history_index);
		}
>>>>>>> b90623c9
	}
}

wxString document_manager::get_status_text() const {
	if (!has_documents()) {
		return _("Ready");
	}
	const wxTextCtrl* text_ctrl = get_active_text_ctrl();
	if (text_ctrl == nullptr) {
		return _("Ready");
	}
	const int current_pos = text_ctrl->GetInsertionPoint();
	const int total_chars = text_ctrl->GetLastPosition();
	const int percentage = total_chars > 0 ? (current_pos * 100) / total_chars : 0;
	long line{0};
	text_ctrl->PositionToXY(current_pos, nullptr, &line);
	const long line_number = line + 1;
	const long character_number = current_pos + 1;
	return wxString::Format(_("line %ld, character %ld, reading %d%%"), line_number, character_number, percentage);
}

wxString document_manager::get_window_title(const wxString& app_name) const {
	if (!has_documents()) {
		return app_name;
	}
	const document* doc = get_active_document();
	return doc != nullptr ? app_name + " - " + doc->title : app_name;
}

int document_manager::find_text(const wxString& query, int start_pos, find_options options) const {
	const wxTextCtrl* text_ctrl = get_active_text_ctrl();
	if (text_ctrl == nullptr) {
		return wxNOT_FOUND;
	}
	const wxString& full_text = text_ctrl->GetValue();
	return ::find_text(full_text, query, start_pos, options);
}

void document_manager::apply_word_wrap(bool word_wrap) {
	for (int i = 0; i < get_tab_count(); ++i) {
		document_tab* tab = get_tab(i);
		if (tab != nullptr && tab->text_ctrl != nullptr && tab->panel != nullptr) {
			wxTextCtrl* old_ctrl = tab->text_ctrl;
			const int current_pos = old_ctrl->GetInsertionPoint();
			const wxString content = old_ctrl->GetValue();
			wxSizer* sizer = tab->panel->GetSizer();
			sizer->Detach(old_ctrl);
			old_ctrl->Destroy();
			const long style = wxTE_MULTILINE | wxTE_READONLY | wxTE_RICH2 | (word_wrap ? wxTE_WORDWRAP : wxTE_DONTWRAP);
			auto* new_ctrl = new wxTextCtrl(tab->panel, wxID_ANY, "", wxDefaultPosition, wxDefaultSize, style);
			tab->text_ctrl = new_ctrl;
			new_ctrl->Bind(wxEVT_KEY_UP, &main_window::on_text_cursor_changed, &main_win);
			new_ctrl->Freeze();
			new_ctrl->SetValue(content);
			new_ctrl->SetInsertionPoint(current_pos);
			new_ctrl->ShowPosition(current_pos);
			new_ctrl->Thaw();
			sizer->Add(new_ctrl, 1, wxEXPAND | wxALL, static_cast<int>(5));
			tab->panel->Layout();
		}
	}
}

int document_manager::find_tab_by_path(const wxString& path) const {
	wxFileName input_file(path);
	input_file.Normalize(static_cast<unsigned>(wxPATH_NORM_ABSOLUTE) | static_cast<unsigned>(wxPATH_NORM_LONG));
	const wxString input_abs_path = input_file.GetFullPath();
	for (int i = 0; i < get_tab_count(); ++i) {
		const document_tab* tab = get_tab(i);
		if (tab == nullptr) {
			continue;
		}
		wxFileName tab_file(tab->file_path);
		tab_file.Normalize(static_cast<unsigned>(wxPATH_NORM_ABSOLUTE) | static_cast<unsigned>(wxPATH_NORM_LONG));
		if (tab_file.GetFullPath().IsSameAs(input_abs_path, false)) {
			return i;
		}
	}
	return -1;
}

void document_manager::create_heading_menu(wxMenu* menu) {
	menu->Append(ID_PREVIOUS_HEADING, _("Previous heading\tShift+H"));
	menu->Append(ID_NEXT_HEADING, _("Next heading\tH"));
	menu->AppendSeparator();
	for (int level = 1; level <= MAX_HEADING_LEVELS; ++level) {
		menu->Append(ID_PREVIOUS_HEADING_1 + ((level - 1) * 2), wxString::Format(_("Previous heading level %d\tShift+%d"), level, level));
		menu->Append(ID_NEXT_HEADING_1 + ((level - 1) * 2), wxString::Format(_("Next heading level %d\t%d"), level, level));
	}
}

void document_manager::setup_text_ctrl(wxTextCtrl* text_ctrl, const wxString& content) {
	if (text_ctrl == nullptr) {
		return;
	}
	text_ctrl->Freeze();
	text_ctrl->SetValue(content);
	text_ctrl->Thaw();
}

void document_manager::restore_document_position(document_tab* tab) {
	if (!tab) {
		return;
	}
	wxTextCtrl* text_ctrl = nullptr;
	if (main_win.is_in_single_window_mode()) {
		text_ctrl = main_win.get_single_text_ctrl();
	} else {
		text_ctrl = tab->text_ctrl;
	}
	if (!text_ctrl) {
		return;
	}
	long saved_position = load_document_position(tab->file_path);
	if (saved_position > 0) {
		long max_position = text_ctrl->GetLastPosition();
		if (saved_position <= max_position) {
			text_ctrl->SetInsertionPoint(saved_position);
			text_ctrl->ShowPosition(saved_position);
		}
	}
}

wxPanel* document_manager::create_tab_panel(const wxString& content, document_tab* tab_data) {
	wxPanel* panel = new wxPanel(notebook, wxID_ANY);
	if (!main_win.is_in_single_window_mode()) {
		auto* sizer = new wxBoxSizer(wxVERTICAL);
		bool word_wrap = config.get(config_manager::word_wrap);
		long style = wxTE_MULTILINE | wxTE_READONLY | wxTE_RICH2 | (word_wrap ? wxTE_WORDWRAP : wxTE_DONTWRAP);
		auto* text_ctrl = new wxTextCtrl(panel, wxID_ANY, "", wxDefaultPosition, wxDefaultSize, style);
		text_ctrl->Bind(wxEVT_KEY_UP, &main_window::on_text_cursor_changed, &main_win);
		text_ctrl->Bind(wxEVT_CHAR, &main_window::on_text_char, &main_win);
		sizer->Add(text_ctrl, 1, wxEXPAND | wxALL, 5);
		panel->SetSizer(sizer);
		tab_data->text_ctrl = text_ctrl;
	}
	panel->SetClientObject(tab_data);
	return panel;
}

void document_manager::navigate_to_heading(bool next, int specific_level) const {
	const document* doc = get_active_document();
	wxTextCtrl* text_ctrl = get_active_text_ctrl();
	if (doc == nullptr || text_ctrl == nullptr) {
		return;
	}
	if (doc->buffer.get_heading_markers().empty()) {
		speak(_("No headings."));
		return;
	}
	const int current_pos = text_ctrl->GetInsertionPoint();
	int target_index = -1;
	bool wrapping = false;
	target_index = next ? doc->next_heading_index(current_pos, specific_level) : doc->previous_heading_index(current_pos, specific_level);
	if (target_index == -1) {
		if (config.get(config_manager::navigation_wrap)) {
			target_index = next ? doc->next_heading_index(-1, specific_level) : doc->previous_heading_index(text_ctrl->GetLastPosition() + 1, specific_level);
			if (target_index != -1) {
				wrapping = true;
			}
		}
		if (target_index == -1) {
			const wxString msg = (specific_level == -1) ? wxString::Format(_("No %s heading"), next ? _("next") : _("previous")) : wxString::Format(_("No %s heading at level %d"), next ? _("next") : _("previous"), specific_level);
			speak(msg);
			return;
		}
	}
	const size_t offset = doc->offset_for_heading(target_index);
	text_ctrl->SetInsertionPoint(static_cast<long>(offset));
	const marker* heading_marker = doc->get_heading_marker(target_index);
	if (heading_marker != nullptr) {
		wxString message;
		if (wrapping) {
			message = wxString::Format(_("Wrapping to %s. %s Heading level %d"), next ? _("start") : _("end"), heading_marker->text, heading_marker->level);
		} else {
			message = wxString::Format(_("%s Heading level %d"), heading_marker->text, heading_marker->level);
		}
		speak(message);
	}
}<|MERGE_RESOLUTION|>--- conflicted
+++ resolved
@@ -1055,7 +1055,6 @@
 	}
 }
 
-<<<<<<< HEAD
 void document_manager::ensure_tab_text_ctrl(document_tab* tab) {
 	if (tab == nullptr || tab->panel == nullptr) {
 		return;
@@ -1070,14 +1069,15 @@
 		sizer->Add(text_ctrl, 1, wxEXPAND | wxALL, 5);
 		tab->panel->SetSizer(sizer);
 		tab->text_ctrl = text_ctrl;
-=======
+	}
+}
+
 void document_manager::save_all_tab_navigation_histories() const {
 	for (int i = 0; i < get_tab_count(); ++i) {
 		const document_tab* tab = get_tab(i);
 		if (tab != nullptr && tab->doc != nullptr) {
 			config.set_navigation_history(tab->file_path, tab->doc->history, tab->doc->history_index);
 		}
->>>>>>> b90623c9
 	}
 }
 
