/* config_manager.hpp - config management header file.
 *
 * Paperback.
 * Copyright (c) 2025 Quin Gillespie.
 * Permission is hereby granted, free of charge, to any person obtaining a copy of this software and associated documentation files (the "Software"), to deal in the Software without restriction, including without limitation the rights to use, copy, modify, merge, publish, distribute, sublicense, and/or sell copies of the Software, and to permit persons to whom the Software is furnished to do so, subject to the following conditions:
 * The above copyright notice and this permission notice shall be included in all copies or substantial portions of the Software.
 * THE SOFTWARE IS PROVIDED "AS IS", WITHOUT WARRANTY OF ANY KIND, EXPRESS OR IMPLIED, INCLUDING BUT NOT LIMITED TO THE WARRANTIES OF MERCHANTABILITY, FITNESS FOR A PARTICULAR PURPOSE AND NONINFRINGEMENT. IN NO EVENT SHALL THE AUTHORS OR COPYRIGHT HOLDERS BE LIABLE FOR ANY CLAIM, DAMAGES OR OTHER LIABILITY, WHETHER IN AN ACTION OF CONTRACT, TORT OR OTHERWISE, ARISING FROM, OUT OF OR IN CONNECTION WITH THE SOFTWARE OR THE USE OR OTHER DEALINGS IN THE SOFTWARE.
 */

#pragma once
#include <functional>
#include <memory>
#include <vector>
#include <wx/fileconf.h>
#include <wx/string.h>

template <typename T>
struct app_setting {
	const char* key;
	T default_value;

	constexpr app_setting(const char* k, const T& def) : key{k}, default_value{def} {
	}
};

struct bookmark {
	int start;
	int end;
	wxString note;

	bookmark(int s, int e, const wxString& n = wxEmptyString) : start{s}, end{e}, note{n} {
	}

	bookmark() : start{0}, end{0}, note{wxEmptyString} {
	}

	bool is_whole_line() const {
		return start == end;
	}

	bool has_note() const {
		return !note.IsEmpty();
	}

	bool operator==(const bookmark& other) const {
		return start == other.start && end == other.end;
	}
};

class config_manager {
public:
	static constexpr app_setting<int> recent_documents_to_show{"recent_documents_to_show", 25};
	static constexpr app_setting<bool> restore_previous_documents{"restore_previous_documents", true};
	static constexpr app_setting<bool> word_wrap{"word_wrap", false};
	static constexpr app_setting<bool> minimize_to_tray{"minimize_to_tray", false};
	static constexpr app_setting<bool> compact_go_menu{"compact_go_menu", true};
	static constexpr app_setting<bool> navigation_wrap{"navigation_wrap", false};
	static constexpr app_setting<bool> check_for_updates_on_startup{"check_for_updates_on_startup", true};
	static constexpr app_setting<int> sleep_timer_duration{"sleep_timer_duration", 30};
	static constexpr app_setting<int> config_version{"version", 0};
	static inline const app_setting<wxString> language{"language", wxString("")};
	static inline const app_setting<wxString> active_document{"active_document", wxString("")};

	config_manager() = default;
	~config_manager();
	config_manager(const config_manager&) = delete;
	config_manager& operator=(const config_manager&) = delete;
	config_manager(config_manager&&) = default;
	config_manager& operator=(config_manager&&) = default;

	bool initialize();
	void flush();
	void shutdown();

	wxString get_string(const wxString& key, const wxString& default_value = "") const;
	bool get_bool(const wxString& key, bool default_value = false) const;
	int get_int(const wxString& key, int default_value = 0) const;
	void set_string(const wxString& key, const wxString& value);
	void set_bool(const wxString& key, bool value);
	void set_int(const wxString& key, int value);
<<<<<<< HEAD
	wxFileConfig* get_config() const { return config.get(); }
	bool is_initialized() const { return config != nullptr; }
=======

	wxFileConfig* get_config() const {
		return config.get();
	}

	bool is_initialized() const {
		return config != nullptr;
	}
>>>>>>> 8cad78fa

	template <typename T>
	T get(const app_setting<T>& setting) const {
		return get_app_setting(wxString(setting.key), setting.default_value);
	}

	template <typename T>
	void set(const app_setting<T>& setting, const T& value) {
		set_app_setting(wxString(setting.key), value);
	}

	void add_recent_document(const wxString& path);
	wxArrayString get_recent_documents() const;
	void clear_recent_documents();
	void rebuild_recent_documents();
	void add_opened_document(const wxString& path);
	void remove_opened_document(const wxString& path);
	wxArrayString get_opened_documents() const;
	void clear_opened_documents();
	void set_document_position(const wxString& path, int position);
	int get_document_position(const wxString& path) const;
	void set_document_opened(const wxString& path, bool opened);
	void remove_document_history(const wxString& path);
	bool get_document_opened(const wxString& path) const;
	wxArrayString get_all_opened_documents() const;
	wxArrayString get_all_documents() const;
	void add_bookmark(const wxString& path, int start, int end, const wxString& note = wxEmptyString);
	void remove_bookmark(const wxString& path, int start, int end);
	void toggle_bookmark(const wxString& path, int start, int end, const wxString& note = wxEmptyString);
	void update_bookmark_note(const wxString& path, int start, int end, const wxString& note);
	std::vector<bookmark> get_bookmarks(const wxString& path) const;
	void clear_bookmarks(const wxString& path);
	bookmark get_next_bookmark(const wxString& path, int current_position) const;
	bookmark get_previous_bookmark(const wxString& path, int current_position) const;
	bookmark get_closest_bookmark(const wxString& path, int current_position) const;
	void set_document_format(const wxString& path, const wxString& format);
	wxString get_document_format(const wxString& path) const;
	bool needs_migration() const;
	bool migrate_config();

private:
	std::unique_ptr<wxFileConfig> config;
	bool owns_global_config{false};

	template <typename T>
	T get_app_setting(const wxString& key, const T& default_value) const;
	template <typename T>
	void set_app_setting(const wxString& key, const T& value);
	template <typename T>
	T get_document_setting(const wxString& path, const wxString& key, const T& default_value) const;
	template <typename T>
	void set_document_setting(const wxString& path, const wxString& key, const T& value);
	static wxString get_config_path();
	static bool is_directory_writable(const wxString& dir);
	void load_defaults();
	static wxString get_document_section(const wxString& path);
	static wxString escape_document_path(const wxString& path);
	void with_document_section(const wxString& path, const std::function<void()>& func) const;
	void with_app_section(const std::function<void()>& func) const;
	static wxString encode_note(const wxString& note);
	static wxString decode_note(const wxString& encoded);
};<|MERGE_RESOLUTION|>--- conflicted
+++ resolved
@@ -78,10 +78,6 @@
 	void set_string(const wxString& key, const wxString& value);
 	void set_bool(const wxString& key, bool value);
 	void set_int(const wxString& key, int value);
-<<<<<<< HEAD
-	wxFileConfig* get_config() const { return config.get(); }
-	bool is_initialized() const { return config != nullptr; }
-=======
 
 	wxFileConfig* get_config() const {
 		return config.get();
@@ -90,7 +86,6 @@
 	bool is_initialized() const {
 		return config != nullptr;
 	}
->>>>>>> 8cad78fa
 
 	template <typename T>
 	T get(const app_setting<T>& setting) const {
