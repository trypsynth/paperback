--- conflicted
+++ resolved
@@ -4,7 +4,7 @@
  * Copyright (c) 2025 Quin Gillespie.
  * Permission is hereby granted, free of charge, to any person obtaining a copy of this software and associated documentation files (the "Software"), to deal in the Software without restriction, including without limitation the rights to use, copy, modify, merge, publish, distribute, sublicense, and/or sell copies of the Software, and to permit persons to whom the Software is furnished to do so, subject to the following conditions:
  * The above copyright notice and this permission notice shall be included in all copies or substantial portions of the Software.
- * THE SOFTWARE IS PROVIDED "AS IS", WITHOUT WARRANTY OF ANY KIND, EXPRESS OR IMPLIED, INCLUDING BUT NOT LIMITED TO THE WARRANTIES OF MERCHANTABILITY, FITNESS FOR A PARTICULAR PURPOSE AND NONINFRINGEMENT. IN NO EVENT SHALL THE AUTHORS OR COPYRIGHT HOLDERS BE LIABLE FOR ANY CLAIM, DAMAGES OR OTHER LIABILITY, WHETHER IN AN ACTION OF CONTRACT, TORT OR OTHERWISE, ARISING FROM, OUT OF OR IN CONNECTION WITH THE SOFTWARE OR THE USE OR OTHER DEALINGS IN THE SOFTWARE.
+ * THE SOFTWARE IS PROVIDED "AS IS", WITHOUT WARRANTY OF ANY, EXPRESS OR IMPLIED, INCLUDING BUT NOT LIMITED TO THE WARRANTIES OF MERCHANTABILITY, FITNESS FOR A PARTICULAR PURPOSE AND NONINFRINGEMENT. IN NO EVENT SHALL THE AUTHORS OR COPYRIGHT HOLDERS BE LIABLE FOR ANY CLAIM, DAMAGES OR OTHER LIABILITY, WHETHER IN AN ACTION OF CONTRACT, TORT OR OTHERWISE, ARISING FROM, OUT OF OR IN CONNECTION WITH THE SOFTWARE OR THE USE OR OTHER DEALINGS IN THE SOFTWARE.
  */
 
 #pragma once
@@ -47,10 +47,7 @@
 	static constexpr app_setting<bool> compact_go_menu{"compact_go_menu", true};
 	static constexpr app_setting<bool> navigation_wrap{"navigation_wrap", false};
 	static constexpr app_setting<bool> check_for_updates_on_startup{"check_for_updates_on_startup", true};
-<<<<<<< HEAD
 	static constexpr app_setting<int> sleep_timer_duration{"sleep_timer_duration", 30};
-=======
->>>>>>> 1e5ebbad
 	static constexpr app_setting<int> config_version{"version", 0};
 	static inline const app_setting<wxString> language{"language", wxString("")};
 	static inline const app_setting<wxString> active_document{"active_document", wxString("")};
@@ -74,26 +71,17 @@
 	void set_int(const wxString& key, int value);
 	wxFileConfig* get_config() const { return config.get(); }
 	bool is_initialized() const { return config != nullptr; }
-<<<<<<< HEAD
 
-=======
->>>>>>> 1e5ebbad
 	template <typename T>
 	T get(const app_setting<T>& setting) const {
 		return get_app_setting(wxString(setting.key), setting.default_value);
 	}
-<<<<<<< HEAD
 
-=======
->>>>>>> 1e5ebbad
 	template <typename T>
 	void set(const app_setting<T>& setting, const T& value) {
 		set_app_setting(wxString(setting.key), value);
 	}
-<<<<<<< HEAD
 
-=======
->>>>>>> 1e5ebbad
 	void add_recent_document(const wxString& path);
 	wxArrayString get_recent_documents() const;
 	void clear_recent_documents();
