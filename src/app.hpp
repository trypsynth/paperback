/* app.hpp - wxApp implementation header.
 *
 * Paperback.
 * Copyright (c) 2025 Quin Gillespie.
 * Permission is hereby granted, free of charge, to any person obtaining a copy of this software and associated documentation files (the "Software"), to deal in the Software without restriction, including without limitation the rights to use, copy, modify, merge, publish, distribute, sublicense, and/or sell copies of the Software, and to permit persons to whom the Software is furnished to do so, subject to the following conditions:
 * The above copyright notice and this permission notice shall be included in all copies or substantial portions of the Software.
 * THE SOFTWARE IS PROVIDED "AS IS", WITHOUT WARRANTY OF ANY KIND, EXPRESS OR IMPLIED, INCLUDING BUT NOT LIMITED TO THE WARRANTIES OF MERCHANTABILITY, FITNESS FOR A PARTICULAR PURPOSE AND NONINFRINGEMENT. IN NO EVENT SHALL THE AUTHORS OR COPYRIGHT HOLDERS BE LIABLE FOR ANY CLAIM, DAMAGES OR OTHER LIABILITY, WHETHER IN AN ACTION OF CONTRACT, TORT OR OTHERWISE, ARISING FROM, OUT OF OR IN CONNECTION WITH THE SOFTWARE OR THE USE OR OTHER DEALINGS IN THE SOFTWARE.
 */

#pragma once
#include "config_manager.hpp"
#include "main_window.hpp"
#include <memory>
#include <vector>
#include <wx/ipc.h>
#include <wx/snglinst.h>

class paperback_connection : public wxConnection {
public:
	bool OnExec(const wxString& topic, const wxString& data) override;
};

class paperback_server : public wxServer {
public:
	wxConnectionBase* OnAcceptConnection(const wxString& topic) override;
};

class paperback_client : public wxClient {
};

class app : public wxApp {
public:
	app() = default;
	~app() = default;
	app(const app&) = delete;
	app& operator=(const app&) = delete;
	app(app&&) = delete;
	app& operator=(app&&) = delete;
	bool OnInit() override;
	int OnExit() override;
	void parse_command_line();
	void restore_previous_documents();
<<<<<<< HEAD
	[[nodiscard]] config_manager& get_config_manager() {
		return config_mgr;
	}
	void open_file(const wxString& filename);
=======
	[[nodiscard]] config_manager& get_config_manager() { return config_mgr; }
	void open_file(const wxString& filename, main_window* current_frame = nullptr);
	main_window* create_new_window(const wxString& path = "");
	void remove_window(main_window* frame);
	void update_all_windows_ui();
>>>>>>> 2c665078

private:
	std::vector<main_window*> frames;
	config_manager config_mgr;
	std::unique_ptr<wxSingleInstanceChecker> single_instance_checker;
	std::unique_ptr<paperback_server> ipc_server;
	void load_default_config();
};

wxDECLARE_APP(app);<|MERGE_RESOLUTION|>--- conflicted
+++ resolved
@@ -40,18 +40,11 @@
 	int OnExit() override;
 	void parse_command_line();
 	void restore_previous_documents();
-<<<<<<< HEAD
-	[[nodiscard]] config_manager& get_config_manager() {
-		return config_mgr;
-	}
-	void open_file(const wxString& filename);
-=======
 	[[nodiscard]] config_manager& get_config_manager() { return config_mgr; }
 	void open_file(const wxString& filename, main_window* current_frame = nullptr);
 	main_window* create_new_window(const wxString& path = "");
 	void remove_window(main_window* frame);
 	void update_all_windows_ui();
->>>>>>> 2c665078
 
 private:
 	std::vector<main_window*> frames;
