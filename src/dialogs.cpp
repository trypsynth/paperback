--- conflicted
+++ resolved
@@ -555,11 +555,8 @@
 	general_box->Add(word_wrap_check, 0, wxALL, option_padding);
 	minimize_to_tray_check = new wxCheckBox(this, wxID_ANY, _("&Minimize to system tray"));
 	general_box->Add(minimize_to_tray_check, 0, wxALL, option_padding);
-<<<<<<< HEAD
-=======
     open_in_new_window_check = new wxCheckBox(this, wxID_ANY, _("Open documents in a &new window"));
 	general_box->Add(open_in_new_window_check, 0, wxALL, option_padding);
->>>>>>> acd5fd84
 	compact_go_menu_check = new wxCheckBox(this, wxID_ANY, _("Show compact &go menu"));
 	general_box->Add(compact_go_menu_check, 0, wxALL, option_padding);
 	check_for_updates_on_startup_check = new wxCheckBox(this, wxID_ANY, _("Check for &updates on startup"));
