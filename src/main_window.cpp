#include "main_window.hpp"
#include "constants.hpp"
#include "go_to_dialog.hpp"
#include "parser.hpp"
#include "toc_dialog.hpp"
#define UNIVERSAL_SPEECH_STATIC
#include "document_info_dialog.hpp"
#include "utils.hpp"
#include <UniversalSpeech.h>
#include <wx/aboutdlg.h>
#include <wx/config.h>
#include <wx/fdrepdlg.h>
#include <wx/filename.h>
#include <wx/timer.h>
#include <wx/tokenzr.h>

main_window::main_window() : wxFrame(nullptr, wxID_ANY, APP_NAME) {
	auto* panel = new wxPanel(this);
	notebook = new wxNotebook(panel, wxID_ANY);
	auto* sizer = new wxBoxSizer(wxVERTICAL);
	sizer->Add(notebook, 1, wxEXPAND | wxALL, 10);
	panel->SetSizer(sizer);
	create_menus();
	status_bar = CreateStatusBar(1);
	status_bar->SetStatusText("Ready");
	position_save_timer = new wxTimer(this);
	bind_events();
	position_save_timer->Start(5000);
}

wxTextCtrl* main_window::active_text_ctrl() const {
	return static_cast<wxTextCtrl*>(active_user_data()->textbox);
}

document* main_window::active_document() const {
	return active_user_data()->doc.get();
}

void main_window::open_document(const wxString& path, const parser* par) {
	std::unique_ptr<document> doc = par->load(path);
	if (!doc) {
		wxMessageBox("Failed to load document.", "Error", wxICON_ERROR);
		return;
	}
	auto* page = new wxPanel(notebook, wxID_ANY);
	auto* page_sizer = new wxBoxSizer(wxVERTICAL);
	auto* content = new wxTextCtrl(page, wxID_ANY, "", wxDefaultPosition, wxDefaultSize, wxTE_MULTILINE | wxTE_READONLY | wxTE_RICH2 | wxTE_DONTWRAP);
	auto* data = new user_data;
	data->textbox = content;
	data->doc = std::move(doc);
	data->file_path = path;
	page->SetClientObject(data);
	page_sizer->Add(content, 1, wxEXPAND | wxALL, 5);
	page->SetSizer(page_sizer);
	wxString label = wxFileName(path).GetFullName();
	notebook->AddPage(page, label, true);
	update_title();
	content->Freeze();
	content->SetValue(active_document()->text_content);
	content->Thaw();

	// Load and restore saved position
	long saved_position = load_document_position(path);
	if (saved_position > 0) {
		long max_position = content->GetLastPosition();
		if (saved_position <= max_position) {
			content->SetInsertionPoint(saved_position);
			content->ShowPosition(saved_position);
		}
	}

	content->SetFocus();
	content->Bind(wxEVT_LEFT_UP, &main_window::on_text_cursor_changed, this);
	content->Bind(wxEVT_KEY_UP, &main_window::on_text_cursor_changed, this);
	update_status_bar();
}

void main_window::create_menus() {
	auto* menu_bar = new wxMenuBar();
	menu_bar->Append(create_file_menu(), "&File");
	menu_bar->Append(create_go_menu(), "&Go");
	menu_bar->Append(create_tools_menu(), "&Tools");
	menu_bar->Append(create_help_menu(), "&Help");
	SetMenuBar(menu_bar);
}

wxMenu* main_window::create_file_menu() {
	auto* menu = new wxMenu();
	menu->Append(wxID_OPEN);
	menu->Append(wxID_CLOSE, "Close\tCtrl+F4");
	menu->Append(wxID_CLOSE_ALL, "Close &All\tCtrl+Shift+F4");
	menu->AppendSeparator();
	menu->Append(ID_EXPORT, "&Export...\tCtrl+E");
	menu->AppendSeparator();
	menu->Append(wxID_EXIT, "E&xit");
	return menu;
}

wxMenu* main_window::create_go_menu() {
	auto* menu = new wxMenu();
	menu->Append(wxID_FIND);
	menu->Append(ID_FIND_NEXT, "Find Ne&xt\tF3");
	menu->Append(ID_FIND_PREVIOUS, "Find P&revious\tShift+F3");
	menu->AppendSeparator();
	menu->Append(ID_GO_TO, "&Go to...\tCtrl+G");
	menu->AppendSeparator();
	menu->Append(ID_PREVIOUS_SECTION, "Previous section\t[");
	menu->Append(ID_NEXT_SECTION, "Next section\t]");
	return menu;
}

wxMenu* main_window::create_tools_menu() {
	auto* menu = new wxMenu();
	menu->Append(ID_WORD_COUNT, "&Word count\tCtrl+W");
	menu->Append(ID_DOC_INFO, "Document &info\tCtrl+I");
	menu->AppendSeparator();
	menu->Append(ID_TABLE_OF_CONTENTS, "Table of contents\tCtrl+T");
	return menu;
}

wxMenu* main_window::create_help_menu() {
	auto* menu = new wxMenu();
	menu->Append(wxID_ABOUT, "About " + APP_NAME + "\tCtrl+F1");
	menu->Append(wxID_HELP, "&Help\tF1");
	menu->AppendSeparator();
	menu->Append(ID_CHECK_FOR_UPDATES, "&Check for updates");
	return menu;
}

void main_window::bind_events() {
	const std::pair<int, void (main_window::*)(wxCommandEvent&)> menu_bindings[] = {
	    {wxID_OPEN, &main_window::on_open},
	    {wxID_CLOSE, &main_window::on_close},
	    {wxID_CLOSE_ALL, &main_window::on_close_all},
	    {ID_EXPORT, &main_window::on_export},
	    {wxID_EXIT, &main_window::on_exit},
	    {wxID_FIND, &main_window::on_find},
	    {ID_FIND_NEXT, &main_window::on_find_next},
	    {ID_FIND_PREVIOUS, &main_window::on_find_previous},
	    {ID_GO_TO, &main_window::on_go_to},
	    {ID_PREVIOUS_SECTION, &main_window::on_previous_section},
	    {ID_NEXT_SECTION, &main_window::on_next_section},
	    {ID_WORD_COUNT, &main_window::on_word_count},
	    {ID_DOC_INFO, &main_window::on_doc_info},
	    {ID_TABLE_OF_CONTENTS, &main_window::on_toc},
	    {wxID_ABOUT, &main_window::on_about},
	};
	for (const auto& [id, handler] : menu_bindings)
		Bind(wxEVT_MENU, handler, this, id);
	Bind(wxEVT_NOTEBOOK_PAGE_CHANGED, &main_window::on_notebook_page_changed, this);
	Bind(wxEVT_CLOSE_WINDOW, &main_window::on_close_window, this);
	for (const int id : doc_command_ids)
		Bind(wxEVT_UPDATE_UI, &main_window::update_doc_commands, this, id);
	Bind(wxEVT_TIMER, &main_window::on_position_save_timer, this, position_save_timer->GetId());
}

user_data* main_window::active_user_data() const {
	auto* page = notebook->GetPage(notebook->GetSelection());
	return static_cast<user_data*>(page->GetClientObject());
}

void main_window::update_doc_commands(wxUpdateUIEvent& e) {
	const bool has_doc = notebook->GetPageCount() > 0;
	e.Enable(has_doc);
}

void main_window::update_title() {
	if (notebook->GetPageCount() == 0)
		SetTitle(APP_NAME);
	else
		SetTitle(active_document()->title + " - " + APP_NAME);
}

void main_window::update_status_bar() {
	if (notebook->GetPageCount() == 0) {
		status_bar->SetStatusText("Ready");
		return;
	}
	auto* text_ctrl = active_text_ctrl();
	if (!text_ctrl) {
		status_bar->SetStatusText("Ready");
		return;
	}
	long current_pos = text_ctrl->GetInsertionPoint();
	long line;
	text_ctrl->PositionToXY(current_pos, 0, &line);
	int total_lines = text_ctrl->GetNumberOfLines();
	int current_line = line + 1;
	int percentage = total_lines > 0 ? (current_line * 100) / total_lines : 0;
	status_bar->SetStatusText(wxString::Format("%d%%", percentage));
}

void main_window::save_document_position(const wxString& path, long position) {
	wxConfigBase* config = wxConfigBase::Get();
	if (!config) return;
	config->SetPath("/documents");
	config->Write(path, position);
	config->Flush();
}

long main_window::load_document_position(const wxString& path) {
	wxConfigBase* config = wxConfigBase::Get();
	if (!config) return 0;
	config->SetPath("/documents");
	return config->Read(path, 0L);
}

void main_window::save_current_tab_position() {
	if (notebook->GetPageCount() == 0) return;
	auto* data = active_user_data();
	if (!data || !data->textbox) return;
	long position = data->textbox->GetInsertionPoint();
	save_document_position(data->file_path, position);
}

void main_window::on_open(wxCommandEvent& event) {
	wxFileDialog dlg(this, "Select a document to read", "", "", get_supported_wildcards(), wxFD_OPEN | wxFD_FILE_MUST_EXIST);
	if (dlg.ShowModal() != wxID_OK) return;
	wxString path = dlg.GetPath();
	const parser* par = find_parser_by_extension(wxFileName(path).GetExt());
	if (!par) {
		const bool open_as_txt = wxMessageBox("No suitable parser was found for " + path + ". Would you like to treat it as plain text?", "Warning", wxICON_WARNING | wxYES_NO) == wxYES;
		if (!open_as_txt) return;
		par = find_parser_by_extension("txt");
	}
	open_document(path, par);
}

void main_window::on_close(wxCommandEvent& event) {
	save_current_tab_position();
	notebook->DeletePage(notebook->GetSelection());
	update_title();
	update_status_bar();
}

void main_window::on_close_all(wxCommandEvent& event) {
	for (size_t i = 0; i < notebook->GetPageCount(); ++i) {
		auto* page = notebook->GetPage(i);
		auto* data = static_cast<user_data*>(page->GetClientObject());
		if (data && data->textbox) {
			long position = data->textbox->GetInsertionPoint();
			save_document_position(data->file_path, position);
		}
	}
	notebook->DeleteAllPages();
	update_title();
	update_status_bar();
}

void main_window::on_export(wxCommandEvent& event) {
	wxFileDialog save_dialog(this, "Export Document", "", active_document()->title + ".txt", "Text files (*.txt)|*.txt|All files (*.*)|*.*", wxFD_SAVE | wxFD_OVERWRITE_PROMPT);
	if (save_dialog.ShowModal() != wxID_OK) return;
	wxString file_path = save_dialog.GetPath();
	auto* content = active_text_ctrl();
	if (!content) {
		wxMessageBox("Failed to get edit control for active tab.", "Error", wxICON_ERROR);
		return;
	}
	wxFile file;
	if (!file.Open(file_path, wxFile::write)) {
		wxMessageBox("Failed to write to the selected file.", "Error", wxICON_ERROR);
		return;
	}
	file.Write(content->GetValue());
	file.Close();
}

void main_window::on_exit(wxCommandEvent& event) {
	Close(true);
}

void main_window::on_find(wxCommandEvent& event) {
	if (find_dialog) {
		// This horribleness is to focus the "Find what:" text field on dialog raise.
		wxWindowList children = find_dialog->GetChildren();
		int num_children = children.GetCount();
		wxTextCtrl* tc = nullptr;
		for (int i = 0; i < num_children; i++) {
			if (children[i]->IsKindOf(CLASSINFO(wxTextCtrl))) {
				tc = static_cast<wxTextCtrl*>(children[i]);
				break;
			}
		}
		find_dialog->Raise();
		if (tc) tc->SetFocus();
	}
	find_data.SetFlags(wxFR_DOWN); // Make down the default direction.
	find_dialog = new wxFindReplaceDialog(this, &find_data, "Find");
	find_dialog->Bind(wxEVT_FIND, &main_window::on_find_dialog, this);
	Bind(wxEVT_FIND_NEXT, &main_window::on_find_dialog, this);
	Bind(wxEVT_FIND_CLOSE, &main_window::on_find_close, this);
	find_dialog->Show();
}

void main_window::on_find_next(wxCommandEvent& event) {
	if (!find_dialog) return;
	wxFindDialogEvent e(wxEVT_FIND_NEXT, find_dialog->GetId());
	e.SetFindString(find_data.GetFindString());
	e.SetFlags(find_data.GetFlags());
	wxPostEvent(this, e);
}

void main_window::on_find_previous(wxCommandEvent& event) {
	if (!find_dialog) return;
	wxFindDialogEvent e(wxEVT_FIND_NEXT, find_dialog->GetId());
	e.SetFindString(find_data.GetFindString());
	e.SetFlags(find_data.GetFlags() & ~wxFR_DOWN); // Reverse direction.
	wxPostEvent(this, e);
}

void main_window::on_go_to(wxCommandEvent& event) {
	auto* content = active_text_ctrl();
	go_to_dialog dlg(this, content);
	if (dlg.ShowModal() != wxID_OK) return;
	long pos = content->XYToPosition(0, dlg.line_number() - 1);
	content->SetInsertionPoint(pos);
	update_status_bar();
}

void main_window::on_previous_section(wxCommandEvent& event) {
	auto* doc = active_document();
	if (!doc) return;
	if (!doc->has_flag(document_flags::supports_sections)) {
		speechSayA("Document has no sections", 1);
		return;
	}
	size_t current_pos = active_text_ctrl()->GetInsertionPoint();
	int prev_index = doc->previous_section_index(current_pos);
	if (prev_index == -1) {
		speechSayA("No previous section", 1);
		return;
	}
	size_t offset = doc->offset_for_section(prev_index);
	active_text_ctrl()->SetInsertionPoint(offset);
	long line;
	active_text_ctrl()->PositionToXY(active_text_ctrl()->GetInsertionPoint(), 0, &line);
	wxString current_line = active_text_ctrl()->GetLineText(line);
	speechSayA(current_line, 1);
	update_status_bar();
}

void main_window::on_next_section(wxCommandEvent& event) {
	auto* doc = active_document();
	if (!doc) return;
	if (!doc->has_flag(document_flags::supports_sections)) {
		speechSayA("Document has no sections", 1);
		return;
	}
	size_t current_pos = active_text_ctrl()->GetInsertionPoint();
	int next_index = doc->next_section_index(current_pos);
	if (next_index == -1) {
		speechSayA("No next section", 1);
		return;
	}
	size_t offset = doc->offset_for_section(next_index);
	active_text_ctrl()->SetInsertionPoint(offset);
	long line;
	active_text_ctrl()->PositionToXY(active_text_ctrl()->GetInsertionPoint(), 0, &line);
	wxString current_line = active_text_ctrl()->GetLineText(line);
	speechSayA(current_line, 1);
	update_status_bar();
}

void main_window::on_word_count(wxCommandEvent& event) {
	auto* content = active_text_ctrl();
	wxStringTokenizer tokenizer(content->GetValue(), " \t\r\n", wxTOKEN_STRTOK);
	int count = 0;
	while (tokenizer.HasMoreTokens()) {
		tokenizer.GetNextToken();
		++count;
	}
	wxMessageBox(wxString::Format("The document contains %d %s", count, count == 1 ? "word" : "words"), "Word count", wxICON_INFORMATION);
}

void main_window::on_doc_info(wxCommandEvent& event) {
	auto* doc = active_document();
	if (!doc) return;
	document_info_dialog dlg(this, doc);
	dlg.ShowModal();
}

void main_window::on_toc(wxCommandEvent& event) {
	auto* doc = active_document();
	if (!doc) return;
	if (!doc->has_flag(document_flags::supports_toc)) {
		speechSayA("No table of contents", 1);
		return;
	}
	if (doc->toc_items.empty()) {
		speechSayA("Table of contents is empty", 1);
		return;
	}
	size_t current_pos = active_text_ctrl()->GetInsertionPoint();
	int current_section_idx = doc->section_index(current_pos);
	size_t current_offset = doc->offset_for_section(current_section_idx);
	toc_dialog dlg(this, doc, current_offset);
	if (dlg.ShowModal() != wxID_OK) return;
	int offset = dlg.get_selected_offset();
	if (offset < 0) return;
	auto* text_ctrl = active_text_ctrl();
	if (!text_ctrl) return;
	long max_pos = text_ctrl->GetLastPosition();
	offset = offset > max_pos ? max_pos : offset < 0 ? 0
<<<<<<< HEAD
	                                                 : offset;
=======
													 : offset;
>>>>>>> 894afdbb
	text_ctrl->SetInsertionPoint(offset);
	text_ctrl->ShowPosition(offset);
	text_ctrl->SetFocus();
	update_status_bar();
}

void main_window::on_about(wxCommandEvent& event) {
	wxAboutDialogInfo about_info;
	about_info.SetName(APP_NAME);
	about_info.SetVersion(APP_VERSION);
	about_info.SetCopyright(APP_COPYRIGHT);
	about_info.SetWebSite(APP_WEBSITE);
	wxAboutBox(about_info);
}

void main_window::on_notebook_page_changed(wxBookCtrlEvent& event) {
	// Save position of the previously active tab
	int old_selection = event.GetOldSelection();
	if (old_selection >= 0) {
		auto* page = notebook->GetPage(old_selection);
		auto* data = static_cast<user_data*>(page->GetClientObject());
		if (data && data->textbox) {
			long position = data->textbox->GetInsertionPoint();
			save_document_position(data->file_path, position);
		}
	}
	update_title();
	update_status_bar();
	event.Skip();
}

void main_window::on_text_cursor_changed(wxEvent& event) {
	update_status_bar();
	event.Skip();
}

void main_window::on_find_dialog(wxFindDialogEvent& event) {
	auto* text_ctrl = active_text_ctrl();
	if (!text_ctrl) return;
	const wxString& full_text = text_ctrl->GetValue();
	const wxString& query = event.GetFindString();
	const long flags = event.GetFlags();
	long sel_start, sel_end;
	text_ctrl->GetSelection(&sel_start, &sel_end);
	bool forward = flags & wxFR_DOWN;
	bool match_case = flags & wxFR_MATCHCASE;
	long start_pos = forward ? sel_end : sel_start;
	long found_pos = find_text(full_text, query, start_pos, forward, match_case);
	if (found_pos == wxNOT_FOUND) {
		speechSayA("No more results. Wrapping search.", 1);
		start_pos = forward ? 0 : full_text.Length();
		found_pos = find_text(full_text, query, start_pos, forward, match_case);
		if (found_pos == wxNOT_FOUND) {
			speechSayA("Not found.", 1);
			return;
		}
	}
	text_ctrl->SetFocus();
	text_ctrl->SetSelection(found_pos, found_pos + query.Length());
	text_ctrl->ShowPosition(found_pos);
	update_status_bar();
}

void main_window::on_find_close(wxFindDialogEvent& event) {
	find_dialog->Destroy();
	find_dialog = nullptr;
}

void main_window::on_close_window(wxCloseEvent& event) {
	if (position_save_timer) {
		position_save_timer->Stop();
		delete position_save_timer;
		position_save_timer = nullptr;
	}
	for (size_t i = 0; i < notebook->GetPageCount(); ++i) {
		auto* page = notebook->GetPage(i);
		auto* data = static_cast<user_data*>(page->GetClientObject());
		if (data && data->textbox) {
			long position = data->textbox->GetInsertionPoint();
			save_document_position(data->file_path, position);
		}
	}
	event.Skip();
}

void main_window::on_position_save_timer(wxTimerEvent& event) {
	save_current_tab_position();
}<|MERGE_RESOLUTION|>--- conflicted
+++ resolved
@@ -400,12 +400,7 @@
 	auto* text_ctrl = active_text_ctrl();
 	if (!text_ctrl) return;
 	long max_pos = text_ctrl->GetLastPosition();
-	offset = offset > max_pos ? max_pos : offset < 0 ? 0
-<<<<<<< HEAD
-	                                                 : offset;
-=======
-													 : offset;
->>>>>>> 894afdbb
+	offset = offset > max_pos ? max_pos : offset < 0 ? 0 : offset;
 	text_ctrl->SetInsertionPoint(offset);
 	text_ctrl->ShowPosition(offset);
 	text_ctrl->SetFocus();
