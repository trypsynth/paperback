--- conflicted
+++ resolved
@@ -77,18 +77,9 @@
 	void go_to_next_bookmark() const;
 	void go_to_previous_link() const;
 	void go_to_next_link() const;
-<<<<<<< HEAD
 	void go_to_previous_table();
 	void go_to_next_table();
-	void go_to_previous_list();
-	void go_to_next_list();
-	void go_to_previous_list_item();
-	void go_to_next_list_item();
-	void activate_current_link() const;
 	void activate_current_table();
-	void toggle_bookmark();
-	void add_bookmark_with_note();
-=======
 	void go_to_previous_list() const;
 	void go_to_next_list() const;
 	void go_to_previous_list_item() const;
@@ -96,7 +87,6 @@
 	void activate_current_link() const;
 	void toggle_bookmark() const;
 	void add_bookmark_with_note() const;
->>>>>>> 4d0d4316
 	void show_bookmark_dialog(wxWindow* parent);
 	void show_table_of_contents(wxWindow* parent) const;
 	void show_document_info(wxWindow* parent) const;
