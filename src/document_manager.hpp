--- conflicted
+++ resolved
@@ -71,18 +71,12 @@
 	void go_to_next_page() const;
 	void go_to_previous_bookmark();
 	void go_to_next_bookmark();
-<<<<<<< HEAD
 	void go_to_previous_link() const;
 	void go_to_next_link() const;
-	void activate_current_link() const;
-=======
-	void go_to_previous_link();
-	void go_to_next_link();
 	void go_to_previous_table();
 	void go_to_next_table();
-	void activate_current_link();
+	void activate_current_link() const;
 	void activate_current_table();
->>>>>>> 0a0bbfb1
 	void toggle_bookmark();
 	void show_bookmark_dialog(wxWindow* parent);
 	void show_table_of_contents(wxWindow* parent) const;
