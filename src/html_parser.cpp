--- conflicted
+++ resolved
@@ -54,16 +54,13 @@
 	for (const auto& link : links) {
 		doc->buffer.add_link(link.offset, wxString::FromUTF8(link.text), wxString::FromUTF8(link.ref));
 	}
-<<<<<<< HEAD
 	for (const auto& list : lists) {
 		doc->buffer.add_marker(list.offset, marker_type::list, wxString(), wxString(), list.item_count);
 	}
 	for (const auto& list_item : list_items) {
 		doc->buffer.add_marker(list_item.offset, marker_type::list_item, wxString::FromUTF8(list_item.text), wxString(), list_item.level);
 	}
-=======
 	doc->buffer.finalize_markers();
->>>>>>> 0a5f000d
 	doc->toc_items = build_toc_from_headings(doc->buffer);
 	return doc;
 }