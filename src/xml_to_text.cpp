/* xml_to_text.cpp - handles the conversion of XML content into plaintext.
 * This file has the same purpose as html_to_text.cpp, but it uses Poco's XML parser instead of lexbor so we can properly handle things like XHTML inside epub 2 books.
 *
 * Paperback.
 * Copyright (c) 2025 Quin Gillespie.
 * Permission is hereby granted, free of charge, to any person obtaining a copy of this software and associated documentation files (the "Software"), to deal in the Software without restriction, including without limitation the rights to use, copy, modify, merge, publish, distribute, sublicense, and/or sell copies of the Software, and to permit persons to whom the Software is furnished to do so, subject to the following conditions:
 * The above copyright notice and this permission notice shall be included in all copies or substantial portions of the Software.
 * THE SOFTWARE IS PROVIDED "AS IS", WITHOUT WARRANTY OF ANY KIND, EXPRESS OR IMPLIED, INCLUDING BUT NOT LIMITED TO THE WARRANTIES OF MERCHANTABILITY, FITNESS FOR A PARTICULAR PURPOSE AND NONINFRINGEMENT. IN NO EVENT SHALL THE AUTHORS OR COPYRIGHT HOLDERS BE LIABLE FOR ANY CLAIM, DAMAGES OR OTHER LIABILITY, WHETHER IN AN ACTION OF CONTRACT, TORT OR OTHERWISE, ARISING FROM, OUT OF OR IN CONNECTION WITH THE SOFTWARE OR THE USE OR OTHER DEALINGS IN THE SOFTWARE.
 */

#include "xml_to_text.hpp"
#include "utils.hpp"
#include <Poco/DOM/DOMParser.h>
<<<<<<< HEAD
#include <Poco/DOM/Element.h>
#include <Poco/DOM/Node.h>
#include <Poco/DOM/Text.h>
=======
#include <Poco/DOM/DOMWriter.h>
>>>>>>> 0a0bbfb1
#include <Poco/Exception.h>
#include <Poco/SAX/InputSource.h>
#include <Poco/SAX/XMLReader.h>
#include <algorithm>
#include <array>
#include <cctype>
#include <cstddef>
#include <sstream>
#include <string>
#include <string_view>
#include <utility>
#include <wx/string.h>

using namespace Poco::XML;

bool xml_to_text::convert(const std::string& xml_content) {
	clear();
	try {
		std::istringstream iss(xml_content);
		InputSource src(iss);
		DOMParser parser;
		parser.setFeature(XMLReader::FEATURE_NAMESPACES, true);
		parser.setFeature(XMLReader::FEATURE_NAMESPACE_PREFIXES, false);
		auto* doc = parser.parse(&src);
		if (doc != nullptr) {
			process_node(doc);
			finalize_current_line();
			return true;
		}
	} catch (const Poco::Exception&) {
		clear();
		return false;
	}
	return false;
}

std::string xml_to_text::get_text() const {
	if (lines.empty()) {
		return {};
	}
	std::ostringstream oss;
	for (const auto& line : lines) {
		oss << line << '\n';
	}
	auto result = oss.str();
	if (!result.empty()) {
		result.pop_back();
	}
	return result;
}

void xml_to_text::clear() noexcept {
	lines.clear();
	current_line.clear();
	id_positions.clear();
	headings.clear();
	links.clear();
<<<<<<< HEAD
	section_offsets.clear();
=======
	tables.clear();
>>>>>>> 0a0bbfb1
	in_body = false;
	preserve_whitespace = false;
	cached_char_length = 0;
}

void xml_to_text::process_node(Node* node) {
	if (node == nullptr) {
		return;
	}
	const auto node_type = node->nodeType();
	std::string tag_name;
	bool skip_children = false;
	if (node_type == Node::ELEMENT_NODE) {
		auto* element = dynamic_cast<Element*>(node);
		tag_name = element->localName();
<<<<<<< HEAD
		std::ranges::transform(tag_name, tag_name.begin(), ::tolower);
		if (tag_name == "section") {
			section_offsets.push_back(get_current_text_position());
		}
		if (tag_name == "a" && element->hasAttributeNS("", "href")) {
			const std::string href = element->getAttributeNS("", "href");
			const std::string link_text = get_element_text(element);
=======
		std::transform(tag_name.begin(), tag_name.end(), tag_name.begin(), ::tolower);
		if (tag_name == "table") {
			std::string table_html_content = extract_table_text(node);
			tables.push_back({get_current_text_position(), "[Table]", table_html_content});
			current_line += "[Table]";
		} else if (tag_name == "a" && element->hasAttributeNS("", "href")) {
			std::string href = element->getAttributeNS("", "href");
			std::string link_text = get_element_text(element);
>>>>>>> 0a0bbfb1
			if (!link_text.empty()) {
				const std::string processed_link_text = trim_string(collapse_whitespace(link_text));
				const size_t link_offset = get_current_text_position();
				current_line += processed_link_text;
				links.push_back({.offset = link_offset, .text = processed_link_text, .ref = href});
				skip_children = true;
			}
		} else if (tag_name == "body") {
			in_body = true;
		} else if (tag_name == "pre") {
			finalize_current_line();
			preserve_whitespace = true;
		} else if (tag_name == "br" || tag_name == "li") {
			finalize_current_line();
		}
		if (in_body && element->hasAttributeNS("", "id")) {
			const std::string id = element->getAttributeNS("", "id");
			if (!id.empty()) {
				id_positions[id] = get_current_text_position();
			}
		}
		if (in_body && tag_name.length() == 2 && tag_name[0] == 'h' && tag_name[1] >= '1' && tag_name[1] <= '6') {
			const int level = tag_name[1] - '0';
			finalize_current_line();
			const size_t heading_offset = get_current_text_position();
			const std::string heading_text = get_element_text(element);
			if (!heading_text.empty()) {
				headings.push_back({.offset = heading_offset, .level = level, .text = trim_string(collapse_whitespace(heading_text))});
			}
		}
	} else if (node_type == Node::TEXT_NODE) {
		process_text_node(dynamic_cast<Text*>(node));
	}
	if (!skip_children) {
		auto* child = node->firstChild();
		while (child != nullptr) {
			process_node(child);
			child = child->nextSibling();
		}
	}
	if (node_type == Node::ELEMENT_NODE) {
		if (is_block_element(tag_name)) {
			finalize_current_line();
		}
		if (tag_name == "pre") {
			preserve_whitespace = false;
		}
	}
}

void xml_to_text::process_text_node(Text* text_node) {
	if (!in_body || text_node == nullptr) {
		return;
	}
	const auto& text = text_node->data();
	if (!text.empty()) {
		const std::string processed_text = remove_soft_hyphens(text);
		current_line += preserve_whitespace ? processed_text : collapse_whitespace(processed_text);
	}
}

void xml_to_text::add_line(std::string_view line) {
	std::string processed_line;
	if (preserve_whitespace) {
		processed_line = std::string(line);
		while (!processed_line.empty() && (processed_line.back() == '\n' || processed_line.back() == '\r')) {
			processed_line.pop_back();
		}
		cached_char_length += wxString::FromUTF8(processed_line).length() + 1; // +1 for newline
		lines.emplace_back(std::move(processed_line));
	} else {
		processed_line = collapse_whitespace(line);
		processed_line = trim_string(processed_line);
		if (!processed_line.empty()) {
			cached_char_length += wxString::FromUTF8(processed_line).length() + 1; // +1 for newline
			lines.emplace_back(std::move(processed_line));
		}
	}
}

void xml_to_text::finalize_current_line() {
	add_line(current_line);
	current_line.clear();
}

size_t xml_to_text::get_current_text_position() const {
	std::string trimmed_line = current_line;
	while (!trimmed_line.empty() && trimmed_line.back() == ' ') {
		trimmed_line.pop_back();
	}
	return cached_char_length + wxString::FromUTF8(trimmed_line).length();
}

constexpr bool xml_to_text::is_block_element(std::string_view tag_name) noexcept {
	if (tag_name.empty()) {
		return false;
	}
	constexpr std::array block_elements = {
		"div",
		"p",
		"pre",
		"h1",
		"h2",
		"h3",
		"h4",
		"h5",
		"h6",
		"blockquote",
		"ul",
		"ol",
		"li",
		"section",
		"article",
		"header",
		"footer",
		"nav",
		"aside",
		"main",
		"figure",
		"figcaption",
		"address",
		"hr",
		"table",
		"thead",
		"tbody",
		"tfoot",
		"tr",
		"td",
		"th",
	};
	return std::ranges::find(block_elements, tag_name) != block_elements.end();
}

std::string xml_to_text::get_element_text(Element* element) {
	if (element == nullptr) {
		return {};
	}
	std::string text;
	auto* child = element->firstChild();
	while (child != nullptr) {
		if (child->nodeType() == Node::TEXT_NODE) {
			auto* text_node = dynamic_cast<Text*>(child);
			text += text_node->data();
		} else if (child->nodeType() == Node::ELEMENT_NODE) {
			text += get_element_text(dynamic_cast<Element*>(child));
		}
		child = child->nextSibling();
	}
	return text;
}

std::string xml_to_text::extract_table_text(Poco::XML::Node* table_node) {
    std::string table_html = "<table>";

    auto process_row_html = [&](Poco::XML::Node* row_node, bool is_header) {
        table_html += "<tr>";
        Poco::XML::NodeList* cells = row_node->childNodes();
        for (size_t i = 0; i < cells->length(); ++i) {
            Poco::XML::Node* cell_node = cells->item(i);
            if (cell_node->nodeType() == Poco::XML::Node::ELEMENT_NODE) {
                Poco::XML::Element* cell_element = static_cast<Poco::XML::Element*>(cell_node);
                std::string cell_tag_name = cell_element->localName();
                std::transform(cell_tag_name.begin(), cell_tag_name.end(), cell_tag_name.begin(), ::tolower);

                if (cell_tag_name == "td" || cell_tag_name == "th") {
                    table_html += "<" + cell_tag_name + ">";
                    table_html += get_element_text(cell_element);
                    table_html += "</" + cell_tag_name + ">";
                }
            }
        }
        table_html += "</tr>";
    };

    Poco::XML::NodeList* children = table_node->childNodes();
    for (size_t i = 0; i < children->length(); ++i) {
        Poco::XML::Node* child = children->item(i);
        if (child->nodeType() == Poco::XML::Node::ELEMENT_NODE) {
            Poco::XML::Element* element = static_cast<Poco::XML::Element*>(child);
            std::string tag_name = element->localName();
            std::transform(tag_name.begin(), tag_name.end(), tag_name.begin(), ::tolower);

            if (tag_name == "thead" || tag_name == "tbody" || tag_name == "tfoot") {
                table_html += "<" + tag_name + ">";
                Poco::XML::NodeList* inner_children = element->childNodes();
                for (size_t j = 0; j < inner_children->length(); ++j) {
                    Poco::XML::Node* row_node = inner_children->item(j);
                    if (row_node->nodeType() == Poco::XML::Node::ELEMENT_NODE) {
                        std::string row_tag_name = static_cast<Poco::XML::Element*>(row_node)->localName();
                        std::transform(row_tag_name.begin(), row_tag_name.end(), row_tag_name.begin(), ::tolower);
                        if (row_tag_name == "tr") {
                            process_row_html(row_node, tag_name == "thead");
                        }
                    }
                }
                table_html += "</" + tag_name + ">";
            } else if (tag_name == "tr") {
                process_row_html(child, false); // Direct <tr> child of <table>
            }
        }
    }

    table_html += "</table>";
    return table_html;
}<|MERGE_RESOLUTION|>--- conflicted
+++ resolved
@@ -11,13 +11,9 @@
 #include "xml_to_text.hpp"
 #include "utils.hpp"
 #include <Poco/DOM/DOMParser.h>
-<<<<<<< HEAD
 #include <Poco/DOM/Element.h>
 #include <Poco/DOM/Node.h>
 #include <Poco/DOM/Text.h>
-=======
-#include <Poco/DOM/DOMWriter.h>
->>>>>>> 0a0bbfb1
 #include <Poco/Exception.h>
 #include <Poco/SAX/InputSource.h>
 #include <Poco/SAX/XMLReader.h>
@@ -75,11 +71,8 @@
 	id_positions.clear();
 	headings.clear();
 	links.clear();
-<<<<<<< HEAD
 	section_offsets.clear();
-=======
 	tables.clear();
->>>>>>> 0a0bbfb1
 	in_body = false;
 	preserve_whitespace = false;
 	cached_char_length = 0;
@@ -95,24 +88,17 @@
 	if (node_type == Node::ELEMENT_NODE) {
 		auto* element = dynamic_cast<Element*>(node);
 		tag_name = element->localName();
-<<<<<<< HEAD
 		std::ranges::transform(tag_name, tag_name.begin(), ::tolower);
 		if (tag_name == "section") {
 			section_offsets.push_back(get_current_text_position());
 		}
-		if (tag_name == "a" && element->hasAttributeNS("", "href")) {
-			const std::string href = element->getAttributeNS("", "href");
-			const std::string link_text = get_element_text(element);
-=======
-		std::transform(tag_name.begin(), tag_name.end(), tag_name.begin(), ::tolower);
 		if (tag_name == "table") {
 			std::string table_html_content = extract_table_text(node);
 			tables.push_back({get_current_text_position(), "[Table]", table_html_content});
 			current_line += "[Table]";
 		} else if (tag_name == "a" && element->hasAttributeNS("", "href")) {
-			std::string href = element->getAttributeNS("", "href");
-			std::string link_text = get_element_text(element);
->>>>>>> 0a0bbfb1
+			const std::string href = element->getAttributeNS("", "href");
+			const std::string link_text = get_element_text(element);
 			if (!link_text.empty()) {
 				const std::string processed_link_text = trim_string(collapse_whitespace(link_text));
 				const size_t link_offset = get_current_text_position();
@@ -265,56 +251,56 @@
 }
 
 std::string xml_to_text::extract_table_text(Poco::XML::Node* table_node) {
-    std::string table_html = "<table>";
-
-    auto process_row_html = [&](Poco::XML::Node* row_node, bool is_header) {
-        table_html += "<tr>";
-        Poco::XML::NodeList* cells = row_node->childNodes();
-        for (size_t i = 0; i < cells->length(); ++i) {
-            Poco::XML::Node* cell_node = cells->item(i);
-            if (cell_node->nodeType() == Poco::XML::Node::ELEMENT_NODE) {
-                Poco::XML::Element* cell_element = static_cast<Poco::XML::Element*>(cell_node);
-                std::string cell_tag_name = cell_element->localName();
-                std::transform(cell_tag_name.begin(), cell_tag_name.end(), cell_tag_name.begin(), ::tolower);
-
-                if (cell_tag_name == "td" || cell_tag_name == "th") {
-                    table_html += "<" + cell_tag_name + ">";
-                    table_html += get_element_text(cell_element);
-                    table_html += "</" + cell_tag_name + ">";
-                }
-            }
-        }
-        table_html += "</tr>";
-    };
-
-    Poco::XML::NodeList* children = table_node->childNodes();
-    for (size_t i = 0; i < children->length(); ++i) {
-        Poco::XML::Node* child = children->item(i);
-        if (child->nodeType() == Poco::XML::Node::ELEMENT_NODE) {
-            Poco::XML::Element* element = static_cast<Poco::XML::Element*>(child);
-            std::string tag_name = element->localName();
-            std::transform(tag_name.begin(), tag_name.end(), tag_name.begin(), ::tolower);
-
-            if (tag_name == "thead" || tag_name == "tbody" || tag_name == "tfoot") {
-                table_html += "<" + tag_name + ">";
-                Poco::XML::NodeList* inner_children = element->childNodes();
-                for (size_t j = 0; j < inner_children->length(); ++j) {
-                    Poco::XML::Node* row_node = inner_children->item(j);
-                    if (row_node->nodeType() == Poco::XML::Node::ELEMENT_NODE) {
-                        std::string row_tag_name = static_cast<Poco::XML::Element*>(row_node)->localName();
-                        std::transform(row_tag_name.begin(), row_tag_name.end(), row_tag_name.begin(), ::tolower);
-                        if (row_tag_name == "tr") {
-                            process_row_html(row_node, tag_name == "thead");
-                        }
-                    }
-                }
-                table_html += "</" + tag_name + ">";
-            } else if (tag_name == "tr") {
-                process_row_html(child, false); // Direct <tr> child of <table>
-            }
-        }
-    }
-
-    table_html += "</table>";
-    return table_html;
+	std::string table_html = "<table>";
+
+	auto process_row_html = [&](Poco::XML::Node* row_node, bool is_header) {
+		table_html += "<tr>";
+		Poco::XML::NodeList* cells = row_node->childNodes();
+		for (size_t i = 0; i < cells->length(); ++i) {
+			Poco::XML::Node* cell_node = cells->item(i);
+			if (cell_node->nodeType() == Poco::XML::Node::ELEMENT_NODE) {
+				Poco::XML::Element* cell_element = static_cast<Poco::XML::Element*>(cell_node);
+				std::string cell_tag_name = cell_element->localName();
+				std::transform(cell_tag_name.begin(), cell_tag_name.end(), cell_tag_name.begin(), ::tolower);
+
+				if (cell_tag_name == "td" || cell_tag_name == "th") {
+					table_html += "<" + cell_tag_name + ">";
+					table_html += get_element_text(cell_element);
+					table_html += "</" + cell_tag_name + ">";
+				}
+			}
+		}
+		table_html += "</tr>";
+	};
+
+	Poco::XML::NodeList* children = table_node->childNodes();
+	for (size_t i = 0; i < children->length(); ++i) {
+		Poco::XML::Node* child = children->item(i);
+		if (child->nodeType() == Poco::XML::Node::ELEMENT_NODE) {
+			Poco::XML::Element* element = static_cast<Poco::XML::Element*>(child);
+			std::string tag_name = element->localName();
+			std::transform(tag_name.begin(), tag_name.end(), tag_name.begin(), ::tolower);
+
+			if (tag_name == "thead" || tag_name == "tbody" || tag_name == "tfoot") {
+				table_html += "<" + tag_name + ">";
+				Poco::XML::NodeList* inner_children = element->childNodes();
+				for (size_t j = 0; j < inner_children->length(); ++j) {
+					Poco::XML::Node* row_node = inner_children->item(j);
+					if (row_node->nodeType() == Poco::XML::Node::ELEMENT_NODE) {
+						std::string row_tag_name = static_cast<Poco::XML::Element*>(row_node)->localName();
+						std::transform(row_tag_name.begin(), row_tag_name.end(), row_tag_name.begin(), ::tolower);
+						if (row_tag_name == "tr") {
+							process_row_html(row_node, tag_name == "thead");
+						}
+					}
+				}
+				table_html += "</" + tag_name + ">";
+			} else if (tag_name == "tr") {
+				process_row_html(child, false); // Direct <tr> child of <table>
+			}
+		}
+	}
+
+	table_html += "</table>";
+	return table_html;
 }