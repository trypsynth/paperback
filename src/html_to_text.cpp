--- conflicted
+++ resolved
@@ -4,7 +4,7 @@
  * Copyright (c) 2025 Quin Gillespie.
  * Permission is hereby granted, free of charge, to any person obtaining a copy of this software and associated documentation files (the "Software"), to deal in the Software without restriction, including without limitation the rights to use, copy, modify, merge, publish, distribute, sublicense, and/or sell copies of the Software, and to permit persons to whom the Software is furnished to do so, subject to the following conditions:
  * The above copyright notice and this permission notice shall be included in all copies or substantial portions of the Software.
- * THE SOFTWARE IS PROVIDED "AS IS", WITHOUT WARRANTY OF ANY KIND, EXPRESS OR IMPLIED, INCLUDING BUT NOT LIMITED TO THE WARRANTIES OF MERCHANTABILITY, FITNESS FOR A PARTICULAR PURPOSE AND NONINFRINGEMENT. IN NO EVENT SHALL THE AUTHORS OR COPYRIGHT HOLDERS BE LIABLE FOR ANY CLAIM, DAMAGES OR OTHER LIABILITY, WHETHER IN AN ACTION OF CONTRACT, TORT OR OTHERWISE, ARISING FROM, OUT OF OR IN CONNECTION WITH THE SOFTWARE OR THE USE OR OTHER DEALINGS IN THE SOFTWARE.
+ * THE SOFTWARE IS PROVIDED "AS IS", WITHOUT WARRANTY OF ANY, EXPRESS OR IMPLIED, INCLUDING BUT NOT LIMITED TO THE WARRANTIES OF MERCHANTABILITY, FITNESS FOR A PARTICULAR PURPOSE AND NONINFRINGEMENT. IN NO EVENT SHALL THE AUTHORS OR COPYRIGHT HOLDERS BE LIABLE FOR ANY CLAIM, DAMAGES OR OTHER LIABILITY, WHETHER IN AN ACTION OF CONTRACT, TORT OR OTHERWISE, ARISING FROM, OUT OF OR IN CONNECTION WITH THE SOFTWARE OR THE USE OR OTHER DEALINGS IN THE SOFTWARE.
  */
 
 #include "html_to_text.hpp"
@@ -59,7 +59,7 @@
 	}
 	auto result = oss.str();
 	if (!result.empty()) {
-		result.pop_back(); 
+		result.pop_back(); // Remove trailing newline
 	}
 	return result;
 }
@@ -71,6 +71,7 @@
 	id_positions.clear();
 	headings.clear();
 	links.clear();
+	// tables.clear(); // Assuming 'tables' is a member variable, add this line if needed.
 	title.clear();
 	in_body = false;
 	preserve_whitespace = false;
@@ -117,26 +118,18 @@
 				preserve_whitespace = true;
 			} else if (tag_name == "code") {
 				in_code = true;
-<<<<<<< HEAD
 			} else if (tag_name == "br" || tag_name == "li") {
 				finalize_current_line();
+			} else if (tag_name == "table") {
+				finalize_current_line();
+				std::string table_html_content = extract_table_text(node);
+				// tables.push_back({get_current_text_position(), "[Table]", table_html_content}); // Add this if 'tables' is a member
 			}
 			if (in_body && element != nullptr) {
 				size_t id_len{0};
 				const lxb_char_t* id_attr = lxb_dom_element_get_attribute(element, reinterpret_cast<const lxb_char_t*>("id"), 2, &id_len);
 				if (id_attr != nullptr && id_len > 0) {
 					const std::string id{reinterpret_cast<const char*>(id_attr), id_len};
-=======
-			                                                            } else if (tag_name == "table") {
-			                                                                finalize_current_line();
-			                                                                std::string table_html_content = extract_table_text(node);
-			                                                                tables.push_back({get_current_text_position(), "[Table]", table_html_content});
-			                                                            }
-			                                                			if (in_body && element) {				size_t id_len;
-				const lxb_char_t* id_attr = lxb_dom_element_get_attribute(element, (const lxb_char_t*)"id", 2, &id_len);
-				if (id_attr && id_len > 0) {
-					std::string id{reinterpret_cast<const char*>(id_attr), id_len};
->>>>>>> 0a0bbfb1
 					id_positions[id] = cached_char_length;
 				}
 				if (tag_name.length() == 2 && tag_name[0] == 'h' && tag_name[1] >= '1' && tag_name[1] <= '6') {
@@ -237,14 +230,14 @@
 	std::string processed_line;
 	if (preserve_whitespace) {
 		processed_line = std::string(line);
-		cached_char_length += wxString::FromUTF8(processed_line).length() + 1;
+		cached_char_length += wxString::FromUTF8(processed_line).length() + 1; // +1 for newline
 		lines.emplace_back(std::move(processed_line));
 		preserve_line_whitespace.push_back(true);
 	} else {
 		processed_line = collapse_whitespace(line);
 		processed_line = trim_string(processed_line);
 		if (!processed_line.empty()) {
-			cached_char_length += wxString::FromUTF8(processed_line).length() + 1;
+			cached_char_length += wxString::FromUTF8(processed_line).length() + 1; // +1 for newline
 			lines.emplace_back(std::move(processed_line));
 			preserve_line_whitespace.push_back(false);
 		}
@@ -264,14 +257,14 @@
 		auto& line = lines[i];
 		const bool preserve_ws = i < preserve_line_whitespace.size() ? preserve_line_whitespace[i] : false;
 		if (preserve_ws) {
-			cached_char_length += wxString::FromUTF8(line).length() + 1;
+			cached_char_length += wxString::FromUTF8(line).length() + 1; // +1 for newline
 			cleaned_lines.emplace_back(std::move(line));
 			cleaned_preserve.push_back(true);
 		} else {
 			line = collapse_whitespace(line);
 			line = trim_string(line);
 			if (!line.empty()) {
-				cached_char_length += wxString::FromUTF8(line).length() + 1;
+				cached_char_length += wxString::FromUTF8(line).length() + 1; // +1 for newline
 				cleaned_lines.emplace_back(std::move(line));
 				cleaned_preserve.push_back(false);
 			}
@@ -350,41 +343,40 @@
 }
 
 std::string html_to_text::extract_table_text(lxb_dom_node_t* table_node) {
-    std::string table_html = "<table>";
-
-    auto process_row_html = [&](lxb_dom_node_t* row_node, bool is_header) {
-        table_html += "<tr>";
-        for (lxb_dom_node_t* cell_node = row_node->first_child; cell_node; cell_node = cell_node->next) {
-            if (cell_node->type == LXB_DOM_NODE_TYPE_ELEMENT) {
-                std::string_view cell_tag_name = get_tag_name(lxb_dom_interface_element(cell_node));
-                if (cell_tag_name == "td" || cell_tag_name == "th") {
-                    table_html += "<" + std::string(cell_tag_name) + ">";
-
-                    table_html += get_element_text(lxb_dom_interface_element(cell_node));
-                    table_html += "</" + std::string(cell_tag_name) + ">";
-                }
-            }
-        }
-        table_html += "</tr>";
-    };
-
-    for (lxb_dom_node_t* child = table_node->first_child; child; child = child->next) {
-        if (child->type == LXB_DOM_NODE_TYPE_ELEMENT) {
-            std::string_view tag_name = get_tag_name(lxb_dom_interface_element(child));
-            if (tag_name == "thead" || tag_name == "tbody" || tag_name == "tfoot") {
-                table_html += "<" + std::string(tag_name) + ">";
-                for (lxb_dom_node_t* row_node = child->first_child; row_node; row_node = row_node->next) {
-                    if (row_node->type == LXB_DOM_NODE_TYPE_ELEMENT && get_tag_name(lxb_dom_interface_element(row_node)) == "tr") {
-                        process_row_html(row_node, tag_name == "thead");
-                    }
-                }
-                table_html += "</" + std::string(tag_name) + ">";
-            } else if (tag_name == "tr") {
-                process_row_html(child, false);
-            }
-        }
-    }
-
-    table_html += "</table>";
-    return table_html;
+	std::string table_html = "<table>";
+
+	auto process_row_html = [&](lxb_dom_node_t* row_node, bool is_header) {
+		table_html += "<tr>";
+		for (lxb_dom_node_t* cell_node = row_node->first_child; cell_node; cell_node = cell_node->next) {
+			if (cell_node->type == LXB_DOM_NODE_TYPE_ELEMENT) {
+				std::string_view cell_tag_name = get_tag_name(lxb_dom_interface_element(cell_node));
+				if (cell_tag_name == "td" || cell_tag_name == "th") {
+					table_html += "<" + std::string(cell_tag_name) + ">";
+					table_html += get_element_text(lxb_dom_interface_element(cell_node));
+					table_html += "</" + std::string(cell_tag_name) + ">";
+				}
+			}
+		}
+		table_html += "</tr>";
+	};
+
+	for (lxb_dom_node_t* child = table_node->first_child; child; child = child->next) {
+		if (child->type == LXB_DOM_NODE_TYPE_ELEMENT) {
+			std::string_view tag_name = get_tag_name(lxb_dom_interface_element(child));
+			if (tag_name == "thead" || tag_name == "tbody" || tag_name == "tfoot") {
+				table_html += "<" + std::string(tag_name) + ">";
+				for (lxb_dom_node_t* row_node = child->first_child; row_node; row_node = row_node->next) {
+					if (row_node->type == LXB_DOM_NODE_TYPE_ELEMENT && get_tag_name(lxb_dom_interface_element(row_node)) == "tr") {
+						process_row_html(row_node, tag_name == "thead");
+					}
+				}
+				table_html += "</" + std::string(tag_name) + ">";
+			} else if (tag_name == "tr") {
+				process_row_html(child, false);
+			}
+		}
+	}
+
+	table_html += "</table>";
+	return table_html;
 }