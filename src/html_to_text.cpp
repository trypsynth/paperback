/* html_to_text.cpp - handles the conversion of HTML content into plaintext.
 *
 * Paperback.
 * Copyright (c) 2025 Quin Gillespie.
 * Permission is hereby granted, free of charge, to any person obtaining a copy of this software and associated documentation files (the "Software"), to deal in the Software without restriction, including without limitation the rights to use, copy, modify, merge, publish, distribute, sublicense, and/or sell copies of the Software, and to permit persons to whom the Software is furnished to do so, subject to the following conditions:
 * The above copyright notice and this permission notice shall be included in all copies or substantial portions of the Software.
 * THE SOFTWARE IS PROVIDED "AS IS", WITHOUT WARRANTY OF ANY KIND, EXPRESS OR IMPLIED, INCLUDING BUT NOT LIMITED TO THE WARRANTIES OF MERCHANTABILITY, FITNESS FOR A PARTICULAR PURPOSE AND NONINFRINGEMENT. IN NO EVENT SHALL THE AUTHORS OR COPYRIGHT HOLDERS BE LIABLE FOR ANY CLAIM, DAMAGES OR OTHER LIABILITY, WHETHER IN AN ACTION OF CONTRACT, TORT OR OTHERWISE, ARISING FROM, OUT OF OR IN CONNECTION WITH THE SOFTWARE OR THE USE OR OTHER DEALINGS IN THE SOFTWARE.
 */

#include "html_to_text.hpp"
#include "utils.hpp"
#include <algorithm>
#include <array>
#include <cstddef>
#include <functional>
#include <lexbor/core/base.h>
#include <lexbor/core/str.h>
#include <lexbor/core/types.h>
#include <lexbor/dom/interface.h>
#include <lexbor/dom/interfaces/element.h>
#include <lexbor/dom/interfaces/node.h>
#include <lexbor/html/interfaces/document.h>
#include <lexbor/html/serialize.h>
#include <sstream>
#include <stdexcept>
#include <string>
#include <string_view>
#include <utility>
#include <vector>
#include <wx/string.h>

html_to_text::html_to_text() : doc(lxb_html_document_create()) {
	if (!doc) {
		throw std::runtime_error("Failed to create Lexbor HTML document");
	}
}

bool html_to_text::convert(const std::string& html_content, html_source_mode mode) {
	clear();
	source_mode = mode;
	const auto status = lxb_html_document_parse(doc.get(), reinterpret_cast<const lxb_char_t*>(html_content.data()), html_content.length());
	if (status != LXB_STATUS_OK) {
		return false;
	}
	if (auto* node = lxb_dom_interface_node(doc.get())) {
		process_node(node);
	}
	finalize_current_line();
	finalize_text();
	return true;
}

std::string html_to_text::get_text() const {
	if (lines.empty()) {
		return {};
	}
	std::ostringstream oss;
	for (const auto& line : lines) {
		oss << line << '\n';
	}
	auto result = oss.str();
	if (!result.empty()) {
		result.pop_back(); // Remove trailing newline
	}
	return result;
}

void html_to_text::clear() noexcept {
	lines.clear();
	preserve_line_whitespace.clear();
	current_line.clear();
	id_positions.clear();
	headings.clear();
	links.clear();
<<<<<<< HEAD
=======
	tables.clear();
>>>>>>> a3a22b98
	lists.clear();
	list_items.clear();
	title.clear();
	in_body = false;
	preserve_whitespace = false;
	in_code = false;
	in_link = false;
	current_link_href.clear();
	current_link_text.clear();
	while (!list_style_stack.empty()) {
		list_style_stack.pop();
	}
	list_level = 0;
	link_start_pos = 0;
	cached_char_length = 0;
}

std::string html_to_text::get_bullet_for_level(int level) noexcept {
	constexpr std::array<const char*, 3> bullets = {"•", "◦", "-"};
	if (level > 0 && level <= bullets.size()) {
		return bullets[level - 1];
	}
	return "•";
}

void html_to_text::process_node(lxb_dom_node_t* node) {
	if (node == nullptr) {
		return;
	}
	std::string_view tag_name;
	size_t link_start_pos = 0;
	bool skip_children = false;
	const bool is_element = (node->type == LXB_DOM_NODE_TYPE_ELEMENT);
	if (is_element) {
		auto* element = lxb_dom_interface_element(node);
		tag_name = get_tag_name(element);
	}
	switch (node->type) {
		case LXB_DOM_NODE_TYPE_ELEMENT: {
			auto* element = lxb_dom_interface_element(node);
			if (tag_name == "a") {
				if (!in_link) {
					in_link = true;
					size_t href_len{0};
					const lxb_char_t* href_attr = lxb_dom_element_get_attribute(element, reinterpret_cast<const lxb_char_t*>("href"), 4, &href_len);
					if (href_attr != nullptr && href_len > 0) {
						current_link_href = std::string(reinterpret_cast<const char*>(href_attr), href_len);
					}
					link_start_pos = get_current_text_position();
				}
			}
			if (tag_name == "title" && title.empty()) {
				title = get_element_text(element);
				title = trim_string(collapse_whitespace(title));
			} else if (tag_name == "body") {
				in_body = true;
			} else if (tag_name == "pre") {
				finalize_current_line();
				preserve_whitespace = true;
			} else if (tag_name == "code") {
				in_code = true;
			} else if (tag_name == "br") {
				finalize_current_line();
<<<<<<< HEAD
			}
			if (tag_name == "li") {
				finalize_current_line();
				const std::string li_text = get_element_text(element);
				list_items.push_back({.offset = get_current_text_position(), .level = list_level, .text = li_text});
				current_line += std::string(list_level * 2, ' ');
				if (!list_style_stack.empty()) {
					auto& style = list_style_stack.top();
					if (style.ordered) {
						current_line += std::to_string(style.item_number++) + ". ";
					} else {
						current_line += get_bullet_for_level(list_level) + " ";
					}
				} else {
					current_line += get_bullet_for_level(list_level) + " ";
				}
			}
			if (tag_name == "ul" || tag_name == "ol") {
				list_level++;
				list_style_info style;
				if (tag_name == "ol") {
					style.ordered = true;
				}
				list_style_stack.push(style);
				int item_count = 0;
				for (auto* child = node->first_child; child != nullptr; child = child->next) {
					if (child->type == LXB_DOM_NODE_TYPE_ELEMENT) {
						auto* element = lxb_dom_interface_element(child);
						if (get_tag_name(element) == "li") {
							item_count++;
						}
					}
				}
				if (item_count > 0) {
					finalize_current_line();
					lists.push_back({.offset = get_current_text_position(), .item_count = item_count});
				}
			}
			if (in_body && element != nullptr) {
=======
			            } else if (tag_name == "table") {
							finalize_current_line();
							lexbor_str_t table_html_lexbor = {nullptr};
							lxb_html_serialize_tree_str(node, &table_html_lexbor);
							std::string table_html_content;
							if (table_html_lexbor.data != nullptr) {
								table_html_content = std::string(reinterpret_cast<const char*>(table_html_lexbor.data), table_html_lexbor.length);
								lexbor_str_destroy(&table_html_lexbor, doc.get()->dom_document.text, false);
							}
			
							std::string placeholder_text = "table: ";
							lxb_dom_node_t* first_row = nullptr;
							std::function<lxb_dom_node_t*(lxb_dom_node_t*)> find_first_tr =
								[&](lxb_dom_node_t* current_node) -> lxb_dom_node_t* {
								if (current_node->type == LXB_DOM_NODE_TYPE_ELEMENT && get_tag_name(lxb_dom_interface_element(current_node)) == "tr") {
									return current_node;
								}
								for (auto* child = current_node->first_child; child != nullptr; child = child->next) {
									if (auto* found = find_first_tr(child)) {
										return found;
									}
								}
								return nullptr;
							};
			
							first_row = find_first_tr(node);
			
							if (first_row) {
								lxb_dom_node_t* cell = first_row->first_child;
								while (cell) {
									if (cell->type == LXB_DOM_NODE_TYPE_ELEMENT && (html_to_text::get_tag_name(lxb_dom_interface_element(cell)) == "td" || html_to_text::get_tag_name(lxb_dom_interface_element(cell)) == "th")) {
										placeholder_text += html_to_text::get_element_text(lxb_dom_interface_element(cell)) + " ";
									}
									cell = cell->next;
								}
							}
			
							tables.push_back({get_current_text_position(), trim_string(placeholder_text), table_html_content});
							current_line += placeholder_text;
							finalize_current_line();
							skip_children = true;
						} else if (tag_name == "li") {
							finalize_current_line();
							const std::string li_text = get_element_text(element);
							list_items.push_back({.offset = get_current_text_position(), .level = list_level, .text = li_text});
							current_line += std::string(list_level * 2, ' ');
							if (!list_style_stack.empty()) {
								auto& style = list_style_stack.top();
								if (style.ordered) {
									current_line += std::to_string(style.item_number++) + ". ";
								} else {
									current_line += get_bullet_for_level(list_level) + " ";
								}
							} else {
								current_line += get_bullet_for_level(list_level) + " ";
							}
						} else if (tag_name == "ul" || tag_name == "ol") {
							list_level++;
							list_style_info style;
							if (tag_name == "ol") {
								style.ordered = true;
							}
							list_style_stack.push(style);
							int item_count = 0;
							for (auto* child = node->first_child; child != nullptr; child = child->next) {
								if (child->type == LXB_DOM_NODE_TYPE_ELEMENT) {
									auto* element = lxb_dom_interface_element(child);
									if (get_tag_name(element) == "li") {
										item_count++;
									}
								}
							}
							if (item_count > 0) {
								finalize_current_line();
								lists.push_back({.offset = get_current_text_position(), .item_count = item_count});
							}
						}			if (in_body && element != nullptr) {
>>>>>>> a3a22b98
				size_t id_len{0};
				const lxb_char_t* id_attr = lxb_dom_element_get_attribute(element, reinterpret_cast<const lxb_char_t*>("id"), 2, &id_len);
				if (id_attr != nullptr && id_len > 0) {
					const std::string id{reinterpret_cast<const char*>(id_attr), id_len};
					id_positions[id] = cached_char_length;
				}
				if (tag_name.length() == 2 && tag_name[0] == 'h' && tag_name[1] >= '1' && tag_name[1] <= '6') {
					const int level = tag_name[1] - '0';
					finalize_current_line();
					const size_t heading_offset = get_current_text_position();
					const std::string heading_text = get_element_text(element);
					if (!heading_text.empty()) {
						headings.push_back({.offset = heading_offset, .level = level, .text = heading_text});
					}
				}
			}
			break;
		}
		case LXB_DOM_NODE_TYPE_TEXT:
			process_text_node(lxb_dom_interface_text(node));
			break;
		case LXB_DOM_NODE_TYPE_COMMENT:
			return;
		default:
			break;
	}
	if (is_element && (tag_name == "script" || tag_name == "style")) {
		return;
	}

	if (!skip_children) {
		if (source_mode == html_source_mode::markdown && in_code && preserve_whitespace && is_element && tag_name == "code") {
			for (auto* child = node->first_child; child != nullptr; child = child->next) {
				if (child->type == LXB_DOM_NODE_TYPE_ELEMENT) {
					lexbor_str_t str{nullptr};
					lxb_html_serialize_tree_str(child, &str);
					if (str.data != nullptr && str.length > 0) {
						current_line += std::string(reinterpret_cast<const char*>(str.data), str.length);
						lexbor_str_destroy(&str, doc.get()->dom_document.text, false);
					}
				} else {
					process_node(child);
				}
			}
		} else {
			for (auto* child = node->first_child; child != nullptr; child = child->next) {
				process_node(child);
			}
		}
	}
	if (is_element) {
		if (tag_name == "a") {
			if (in_link) {
				in_link = false;
				if (!current_link_text.empty()) {
					links.push_back({.offset = link_start_pos, .text = trim_string(collapse_whitespace(current_link_text)), .ref = current_link_href});
					current_line += current_link_text;
				}
				current_link_href.clear();
				current_link_text.clear();
			}
		}
		if (tag_name == "pre") {
			preserve_whitespace = false;
		}
		if (tag_name == "code") {
			in_code = false;
		}
		if (tag_name == "ul" || tag_name == "ol") {
			list_level--;
			if (!list_style_stack.empty()) {
				list_style_stack.pop();
			}
		}
		if (is_block_element(tag_name)) {
			finalize_current_line();
		}
	}
}

void html_to_text::process_text_node(lxb_dom_text_t* text_node) {
	if (!in_body) {
		return;
	}
	size_t length{0};
	const auto* text_data = lxb_dom_node_text_content(lxb_dom_interface_node(text_node), &length);
	if (text_data == nullptr || length == 0) {
		return;
	}
	const std::string_view text{reinterpret_cast<const char*>(text_data), length};
	if (!text.empty()) {
		const std::string processed_text = remove_soft_hyphens(text);
		if (preserve_whitespace) {
			size_t pos{0};
			size_t found{0};
			while ((found = processed_text.find('\n', pos)) != std::string::npos) {
				current_line += processed_text.substr(pos, found - pos);
				finalize_current_line();
				pos = found + 1;
			}
			current_line += processed_text.substr(pos);
		} else if (in_link) {
			current_link_text += collapse_whitespace(processed_text);
		} else {
			current_line += collapse_whitespace(processed_text);
		}
	}
}

void html_to_text::add_line(std::string_view line) {
	std::string processed_line;
	if (preserve_whitespace) {
		processed_line = std::string(line);
		cached_char_length += wxString::FromUTF8(processed_line).length() + 1; // +1 for newline
		lines.emplace_back(std::move(processed_line));
		preserve_line_whitespace.push_back(true);
	} else {
		processed_line = collapse_whitespace(line);
		processed_line = trim_string(processed_line);
		if (!processed_line.empty()) {
			cached_char_length += wxString::FromUTF8(processed_line).length() + 1; // +1 for newline
			lines.emplace_back(std::move(processed_line));
			preserve_line_whitespace.push_back(false);
		}
	}
}

void html_to_text::finalize_current_line() {
	add_line(current_line);
	current_line.clear();
}

void html_to_text::finalize_text() {
	std::vector<std::string> cleaned_lines;
	std::vector<bool> cleaned_preserve;
	cached_char_length = 0;
	for (size_t i = 0; i < lines.size(); ++i) {
		auto& line = lines[i];
		const bool preserve_ws = i < preserve_line_whitespace.size() ? preserve_line_whitespace[i] : false;
		if (preserve_ws) {
			cached_char_length += wxString::FromUTF8(line).length() + 1; // +1 for newline
			cleaned_lines.emplace_back(std::move(line));
			cleaned_preserve.push_back(true);
		} else {
			line = collapse_whitespace(line);
			line = trim_string(line);
			if (!line.empty()) {
				cached_char_length += wxString::FromUTF8(line).length() + 1; // +1 for newline
				cleaned_lines.emplace_back(std::move(line));
				cleaned_preserve.push_back(false);
			}
		}
	}
	lines = std::move(cleaned_lines);
	preserve_line_whitespace = std::move(cleaned_preserve);
}

size_t html_to_text::get_current_text_position() const {
	return cached_char_length + wxString::FromUTF8(current_line).length();
}

constexpr bool html_to_text::is_block_element(std::string_view tag_name) noexcept {
	if (tag_name.empty()) {
		return false;
	}
	constexpr std::array block_elements = {
		"div",
		"p",
		"pre",
		"h1",
		"h2",
		"h3",
		"h4",
		"h5",
		"h6",
		"blockquote",
		"ul",
		"ol",
		"li",
		"dl",
		"dt",
		"dd",
		"section",
		"article",
		"header",
		"footer",
		"nav",
		"aside",
		"main",
		"figure",
		"figcaption",
		"address",
		"hr",
		"table",
		"thead",
		"tbody",
		"tfoot",
		"tr",
		"td",
		"th",
	};
	return std::ranges::find(block_elements, tag_name) != block_elements.end();
}

std::string_view html_to_text::get_tag_name(lxb_dom_element_t* element) noexcept {
	if (element == nullptr) {
		return {};
	}
	size_t len{0};
	const auto* name = lxb_dom_element_qualified_name(element, &len);
	return name != nullptr ? std::string_view{reinterpret_cast<const char*>(name), len} : std::string_view{};
}

std::string html_to_text::get_element_text(lxb_dom_element_t* element) {
	if (element == nullptr) {
		return {};
	}
	size_t text_length{0};
	const auto* text = lxb_dom_node_text_content(lxb_dom_interface_node(element), &text_length);
	if (text == nullptr || text_length == 0) {
		return {};
	}
	return std::string{reinterpret_cast<const char*>(text), text_length};
}<|MERGE_RESOLUTION|>--- conflicted
+++ resolved
@@ -72,10 +72,7 @@
 	id_positions.clear();
 	headings.clear();
 	links.clear();
-<<<<<<< HEAD
-=======
 	tables.clear();
->>>>>>> a3a22b98
 	lists.clear();
 	list_items.clear();
 	title.clear();
@@ -139,9 +136,48 @@
 				in_code = true;
 			} else if (tag_name == "br") {
 				finalize_current_line();
-<<<<<<< HEAD
-			}
-			if (tag_name == "li") {
+			} else if (tag_name == "table") {
+				finalize_current_line();
+				lexbor_str_t table_html_lexbor = {nullptr};
+				lxb_html_serialize_tree_str(node, &table_html_lexbor);
+				std::string table_html_content;
+				if (table_html_lexbor.data != nullptr) {
+					table_html_content = std::string(reinterpret_cast<const char*>(table_html_lexbor.data), table_html_lexbor.length);
+					lexbor_str_destroy(&table_html_lexbor, doc.get()->dom_document.text, false);
+				}
+
+				std::string placeholder_text = "table: ";
+				lxb_dom_node_t* first_row = nullptr;
+				std::function<lxb_dom_node_t*(lxb_dom_node_t*)> find_first_tr =
+					[&](lxb_dom_node_t* current_node) -> lxb_dom_node_t* {
+					if (current_node->type == LXB_DOM_NODE_TYPE_ELEMENT && get_tag_name(lxb_dom_interface_element(current_node)) == "tr") {
+						return current_node;
+					}
+					for (auto* child = current_node->first_child; child != nullptr; child = child->next) {
+						if (auto* found = find_first_tr(child)) {
+							return found;
+						}
+					}
+					return nullptr;
+				};
+
+				first_row = find_first_tr(node);
+
+				if (first_row) {
+					lxb_dom_node_t* cell = first_row->first_child;
+					while (cell) {
+						if (cell->type == LXB_DOM_NODE_TYPE_ELEMENT && (html_to_text::get_tag_name(lxb_dom_interface_element(cell)) == "td" || html_to_text::get_tag_name(lxb_dom_interface_element(cell)) == "th")) {
+							placeholder_text += html_to_text::get_element_text(lxb_dom_interface_element(cell)) + " ";
+						}
+						cell = cell->next;
+					}
+				}
+
+				tables.push_back({get_current_text_position(), trim_string(placeholder_text), table_html_content});
+				current_line += placeholder_text;
+				finalize_current_line();
+				skip_children = true;
+			} else if (tag_name == "li") {
 				finalize_current_line();
 				const std::string li_text = get_element_text(element);
 				list_items.push_back({.offset = get_current_text_position(), .level = list_level, .text = li_text});
@@ -156,8 +192,7 @@
 				} else {
 					current_line += get_bullet_for_level(list_level) + " ";
 				}
-			}
-			if (tag_name == "ul" || tag_name == "ol") {
+			} else if (tag_name == "ul" || tag_name == "ol") {
 				list_level++;
 				list_style_info style;
 				if (tag_name == "ol") {
@@ -179,85 +214,6 @@
 				}
 			}
 			if (in_body && element != nullptr) {
-=======
-			            } else if (tag_name == "table") {
-							finalize_current_line();
-							lexbor_str_t table_html_lexbor = {nullptr};
-							lxb_html_serialize_tree_str(node, &table_html_lexbor);
-							std::string table_html_content;
-							if (table_html_lexbor.data != nullptr) {
-								table_html_content = std::string(reinterpret_cast<const char*>(table_html_lexbor.data), table_html_lexbor.length);
-								lexbor_str_destroy(&table_html_lexbor, doc.get()->dom_document.text, false);
-							}
-			
-							std::string placeholder_text = "table: ";
-							lxb_dom_node_t* first_row = nullptr;
-							std::function<lxb_dom_node_t*(lxb_dom_node_t*)> find_first_tr =
-								[&](lxb_dom_node_t* current_node) -> lxb_dom_node_t* {
-								if (current_node->type == LXB_DOM_NODE_TYPE_ELEMENT && get_tag_name(lxb_dom_interface_element(current_node)) == "tr") {
-									return current_node;
-								}
-								for (auto* child = current_node->first_child; child != nullptr; child = child->next) {
-									if (auto* found = find_first_tr(child)) {
-										return found;
-									}
-								}
-								return nullptr;
-							};
-			
-							first_row = find_first_tr(node);
-			
-							if (first_row) {
-								lxb_dom_node_t* cell = first_row->first_child;
-								while (cell) {
-									if (cell->type == LXB_DOM_NODE_TYPE_ELEMENT && (html_to_text::get_tag_name(lxb_dom_interface_element(cell)) == "td" || html_to_text::get_tag_name(lxb_dom_interface_element(cell)) == "th")) {
-										placeholder_text += html_to_text::get_element_text(lxb_dom_interface_element(cell)) + " ";
-									}
-									cell = cell->next;
-								}
-							}
-			
-							tables.push_back({get_current_text_position(), trim_string(placeholder_text), table_html_content});
-							current_line += placeholder_text;
-							finalize_current_line();
-							skip_children = true;
-						} else if (tag_name == "li") {
-							finalize_current_line();
-							const std::string li_text = get_element_text(element);
-							list_items.push_back({.offset = get_current_text_position(), .level = list_level, .text = li_text});
-							current_line += std::string(list_level * 2, ' ');
-							if (!list_style_stack.empty()) {
-								auto& style = list_style_stack.top();
-								if (style.ordered) {
-									current_line += std::to_string(style.item_number++) + ". ";
-								} else {
-									current_line += get_bullet_for_level(list_level) + " ";
-								}
-							} else {
-								current_line += get_bullet_for_level(list_level) + " ";
-							}
-						} else if (tag_name == "ul" || tag_name == "ol") {
-							list_level++;
-							list_style_info style;
-							if (tag_name == "ol") {
-								style.ordered = true;
-							}
-							list_style_stack.push(style);
-							int item_count = 0;
-							for (auto* child = node->first_child; child != nullptr; child = child->next) {
-								if (child->type == LXB_DOM_NODE_TYPE_ELEMENT) {
-									auto* element = lxb_dom_interface_element(child);
-									if (get_tag_name(element) == "li") {
-										item_count++;
-									}
-								}
-							}
-							if (item_count > 0) {
-								finalize_current_line();
-								lists.push_back({.offset = get_current_text_position(), .item_count = item_count});
-							}
-						}			if (in_body && element != nullptr) {
->>>>>>> a3a22b98
 				size_t id_len{0};
 				const lxb_char_t* id_attr = lxb_dom_element_get_attribute(element, reinterpret_cast<const lxb_char_t*>("id"), 2, &id_len);
 				if (id_attr != nullptr && id_len > 0) {
