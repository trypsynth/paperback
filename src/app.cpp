/* app.cpp - wxApp implementation code.
 *
 * Paperback.
 * Copyright (c) 2025 Quin Gillespie.
 * Permission is hereby granted, free of charge, to any person obtaining a copy of this software and associated documentation files (the "Software"), to deal in the Software without restriction, including without limitation the rights to use, copy, modify, merge, publish, distribute, sublicense, and/or sell copies of the Software, and to permit persons to whom the Software is furnished to do so, subject to the following conditions:
 * The above copyright notice and this permission notice shall be included in all copies or substantial portions of the Software.
 * THE SOFTWARE IS PROVIDED "AS IS", WITHOUT WARRANTY OF ANY KIND, EXPRESS OR IMPLIED, INCLUDING BUT NOT LIMITED TO THE WARRANTIES OF MERCHANTABILITY, FITNESS FOR A PARTICULAR PURPOSE AND NONINFRINGEMENT. IN NO EVENT SHALL THE AUTHORS OR COPYRIGHT HOLDERS BE LIABLE FOR ANY CLAIM, DAMAGES OR OTHER LIABILITY, WHETHER IN AN ACTION OF CONTRACT, TORT OR OTHERWISE, ARISING FROM, OUT OF OR IN CONNECTION WITH THE SOFTWARE OR THE USE OR OTHER DEALINGS IN THE SOFTWARE.
 */

#include "app.hpp"
#include "constants.hpp"
#include "parser.hpp"
#include "translation_manager.hpp"
#include "update_checker.hpp"
#include "utils.hpp"
#include <wx/filename.h>

bool paperback_connection::OnExec(const wxString& topic, const wxString& data) {
	if (topic == IPC_TOPIC_OPEN_FILE) {
		wxGetApp().CallAfter([data]() {
			wxGetApp().open_file(data);
		});
		return true;
	}
	return false;
}

wxConnectionBase* paperback_server::OnAcceptConnection(const wxString& topic) {
	if (topic == IPC_TOPIC_OPEN_FILE) {
		return new paperback_connection();
	}
	return nullptr;
}

bool app::OnInit() {
	if (!config_mgr.initialize()) {
		wxMessageBox(_("Failed to initialize configuration"), _("Error"), wxICON_ERROR);
		return false;
	}
	translation_manager::instance().initialize();
	const wxString preferred_language = config_mgr.get_language();
	if (!preferred_language.IsEmpty()) {
		translation_manager::instance().set_language(preferred_language);
	}
	single_instance_checker = std::make_unique<wxSingleInstanceChecker>(SINGLE_INSTANCE_NAME);
	if (single_instance_checker->IsAnotherRunning()) {
		if (argc > 1) {
			paperback_client client;
			const std::unique_ptr<wxConnectionBase> connection(client.MakeConnection(IPC_HOST_LOCALHOST, IPC_SERVICE, IPC_TOPIC_OPEN_FILE));
			if (connection) {
				const wxString arg_path = wxString(argv[1]);
				wxFileName file_path{arg_path};
				file_path.Normalize(wxPATH_NORM_ABSOLUTE);
				connection->Execute(file_path.GetFullPath());
				connection->Disconnect();
			}
		} else {
			paperback_client client;
			const std::unique_ptr<wxConnectionBase> connection(client.MakeConnection(IPC_HOST_LOCALHOST, IPC_SERVICE, IPC_TOPIC_OPEN_FILE));
			if (connection) {
				connection->Execute(IPC_COMMAND_ACTIVATE);
				connection->Disconnect();
			}
		}
		return false;
	}
	ipc_server = std::make_unique<paperback_server>();
	if (!ipc_server->Create(IPC_SERVICE)) {
		wxMessageBox(_("Failed to create IPC server"), _("Warning"), wxICON_WARNING);
	}
	if (config_mgr.get_restore_previous_documents()) {
		restore_previous_documents();
	}
	if (argc > 1) {
		parse_command_line();
	}
<<<<<<< HEAD
	frame->Show(true);
=======
	if (frames.empty()) {
		create_new_window();
	}
>>>>>>> acd5fd84
	if (config_mgr.get_check_for_updates_on_startup()) {
		check_for_updates(true);
	}
	return true;
}

int app::OnExit() {
	config_mgr.shutdown();
	return wxApp::OnExit();
}

void app::parse_command_line() {
	const wxString arg_path = wxString(argv[1]);
	wxFileName file_path{arg_path};
	file_path.Normalize(wxPATH_NORM_ABSOLUTE);
<<<<<<< HEAD
	const wxString path = file_path.GetFullPath();
	if (!wxFileName::FileExists(path)) {
		wxMessageBox(wxString::Format(_("File not found: %s"), path), _("Error"), wxICON_ERROR);
		return;
	}
	auto* doc_manager = frame->get_doc_manager();
	const int existing_tab = doc_manager->find_tab_by_path(path);
	if (existing_tab >= 0) {
		frame->get_notebook()->SetSelection(existing_tab);
		auto* const text_ctrl = doc_manager->get_active_text_ctrl();
		if (text_ctrl != nullptr) {
			text_ctrl->SetFocus();
		}
		return;
	}
	const auto* par = find_parser_by_extension(wxFileName(path).GetExt());
	if (par == nullptr) {
		par = get_parser_for_unknown_file(path, config_mgr);
		if (par == nullptr) {
			return;
		}
	}
	if (!doc_manager->create_document_tab(path, par)) {
		wxMessageBox(_("Failed to load document."), _("Error"), wxICON_ERROR);
	}
	doc_manager->update_ui();
}

void app::restore_previous_documents() {
	const wxArrayString opened_docs = config_mgr.get_all_opened_documents();
	auto* doc_manager = frame->get_doc_manager();
	const wxString active_doc = config_mgr.get_active_document();
	for (const auto& path : opened_docs) {
		if (!wxFileName::FileExists(path)) {
			continue;
		}
		const int existing_tab = doc_manager->find_tab_by_path(path);
		if (existing_tab >= 0) {
			continue;
		}
		const auto* par = find_parser_by_extension(wxFileName(path).GetExt());
		if (par == nullptr) {
			par = get_parser_for_unknown_file(path, config_mgr);
			if (par == nullptr) {
				continue;
=======
	wxString path = file_path.GetFullPath();
	open_file(path);
}

void app::restore_previous_documents() {
	wxArrayString opened_docs = config_mgr.get_all_opened_documents();
	if (config_mgr.get_open_in_new_window()) {
		for (const auto& path : opened_docs) {
			if (!wxFileName::FileExists(path)) continue;
			create_new_window(path);
		}
	} else {
		if (opened_docs.IsEmpty()) return;
		main_window* frame = frames.empty() ? create_new_window() : frames.front();
		auto* doc_manager = frame->get_doc_manager();
		wxString active_doc = config_mgr.get_active_document();
		for (const auto& path : opened_docs) {
			if (!wxFileName::FileExists(path)) continue;
			const int existing_tab = doc_manager->find_tab_by_path(path);
			if (existing_tab >= 0) continue;
			auto* par = find_parser_by_extension(wxFileName(path).GetExt());
			if (!par) {
				par = get_parser_for_unknown_file(path, config_mgr);
				if (!par) continue;
>>>>>>> acd5fd84
			}
			if (!doc_manager->create_document_tab(path, par, false)) continue;
		}
		doc_manager->update_ui();
		if (!active_doc.IsEmpty() && wxFileName::FileExists(active_doc)) {
			const int active_tab = doc_manager->find_tab_by_path(active_doc);
			if (active_tab >= 0) {
				frame->get_notebook()->SetSelection(active_tab);
				auto* const text_ctrl = doc_manager->get_active_text_ctrl();
				if (text_ctrl) text_ctrl->SetFocus();
			}
		} else if (doc_manager->has_documents()) {
			auto* const text_ctrl = doc_manager->get_active_text_ctrl();
			if (text_ctrl != nullptr) {
				text_ctrl->SetFocus();
			}
		}
<<<<<<< HEAD
	} else if (doc_manager->has_documents()) {
		auto* const text_ctrl = doc_manager->get_active_text_ctrl();
		if (text_ctrl != nullptr) {
			text_ctrl->SetFocus();
		}
=======
>>>>>>> acd5fd84
	}
}

void app::open_file(const wxString& filename, main_window* current_frame) {
	if (filename == IPC_COMMAND_ACTIVATE) {
<<<<<<< HEAD
		if (frame != nullptr) {
			frame->Raise();
=======
		if (!frames.empty()) {
			frames.back()->Raise();
>>>>>>> acd5fd84
		}
		return;
	}

	if (!wxFileName::FileExists(filename)) {
		wxMessageBox(wxString::Format(_("File not found: %s"), filename), _("Error"), wxICON_ERROR);
		return;
	}
<<<<<<< HEAD
	auto* doc_manager = frame->get_doc_manager();
	const int existing_tab = doc_manager->find_tab_by_path(filename);
	if (existing_tab >= 0) {
		frame->get_notebook()->SetSelection(existing_tab);
		auto* const text_ctrl = doc_manager->get_active_text_ctrl();
		if (text_ctrl != nullptr) {
			text_ctrl->SetFocus();
=======

	for (auto* frame : frames) {
		auto* doc_manager = frame->get_doc_manager();
		if (!doc_manager) continue;
		const int existing_tab = doc_manager->find_tab_by_path(filename);
		if (existing_tab != wxNOT_FOUND) {
			if (auto* nb = frame->get_notebook()) {
				nb->SetSelection(existing_tab);
			}
			auto* const text_ctrl = doc_manager->get_active_text_ctrl();
			if (text_ctrl) {
				text_ctrl->SetFocus();
			}
			frame->Raise();
			frame->RequestUserAttention();
			return;
>>>>>>> acd5fd84
		}
	}

	if (config_mgr.get_open_in_new_window()) {
        if (current_frame && !current_frame->get_doc_manager()->has_documents()) {
            auto* doc_manager = current_frame->get_doc_manager();
            auto* par = find_parser_by_extension(wxFileName(filename).GetExt());
            if (!par) {
                par = get_parser_for_unknown_file(filename, config_mgr);
                if (!par) {
                    return;
                }
            }
            if (!doc_manager->create_document_tab(filename, par)) {
                wxMessageBox(_("Failed to load document."), _("Error"), wxICON_ERROR);
            } else {
                current_frame->Raise();
                current_frame->RequestUserAttention();
            }
        } else {
		    create_new_window(filename);
        }
		return;
	}
<<<<<<< HEAD
	const auto* par = find_parser_by_extension(wxFileName(filename).GetExt());
	if (par == nullptr) {
=======

	main_window* frame = frames.empty() ? create_new_window() : frames.back();
	auto* doc_manager = frame->get_doc_manager();
	auto* par = find_parser_by_extension(wxFileName(filename).GetExt());
	if (!par) {
>>>>>>> acd5fd84
		par = get_parser_for_unknown_file(filename, config_mgr);
		if (par == nullptr) {
			return;
		}
	}

	if (!doc_manager->create_document_tab(filename, par)) {
		wxMessageBox(_("Failed to load document."), _("Error"), wxICON_ERROR);
	} else {
		frame->Raise();
		frame->RequestUserAttention();
	}
}

main_window* app::create_new_window(const wxString& path) {
	main_window* frame = new main_window();
	frames.push_back(frame);
	if (!path.IsEmpty()) {
		auto* doc_manager = frame->get_doc_manager();
		auto* par = find_parser_by_extension(wxFileName(path).GetExt());
		if (!par) {
			par = get_parser_for_unknown_file(path, config_mgr);
		}
		if (par) {
			[[maybe_unused]] bool success = doc_manager->create_document_tab(path, par);
		}
	}
	frame->Show(true);
	return frame;
}

void app::remove_window(main_window* frame) {
	frames.erase(std::remove(frames.begin(), frames.end(), frame), frames.end());
	if (frames.empty()) {
		Exit();
	}
}

void app::update_all_windows_ui() {
	for (auto* frame : frames) {
		frame->update_ui();
	}
}

wxIMPLEMENT_APP(app);<|MERGE_RESOLUTION|>--- conflicted
+++ resolved
@@ -74,13 +74,9 @@
 	if (argc > 1) {
 		parse_command_line();
 	}
-<<<<<<< HEAD
-	frame->Show(true);
-=======
 	if (frames.empty()) {
 		create_new_window();
 	}
->>>>>>> acd5fd84
 	if (config_mgr.get_check_for_updates_on_startup()) {
 		check_for_updates(true);
 	}
@@ -96,53 +92,6 @@
 	const wxString arg_path = wxString(argv[1]);
 	wxFileName file_path{arg_path};
 	file_path.Normalize(wxPATH_NORM_ABSOLUTE);
-<<<<<<< HEAD
-	const wxString path = file_path.GetFullPath();
-	if (!wxFileName::FileExists(path)) {
-		wxMessageBox(wxString::Format(_("File not found: %s"), path), _("Error"), wxICON_ERROR);
-		return;
-	}
-	auto* doc_manager = frame->get_doc_manager();
-	const int existing_tab = doc_manager->find_tab_by_path(path);
-	if (existing_tab >= 0) {
-		frame->get_notebook()->SetSelection(existing_tab);
-		auto* const text_ctrl = doc_manager->get_active_text_ctrl();
-		if (text_ctrl != nullptr) {
-			text_ctrl->SetFocus();
-		}
-		return;
-	}
-	const auto* par = find_parser_by_extension(wxFileName(path).GetExt());
-	if (par == nullptr) {
-		par = get_parser_for_unknown_file(path, config_mgr);
-		if (par == nullptr) {
-			return;
-		}
-	}
-	if (!doc_manager->create_document_tab(path, par)) {
-		wxMessageBox(_("Failed to load document."), _("Error"), wxICON_ERROR);
-	}
-	doc_manager->update_ui();
-}
-
-void app::restore_previous_documents() {
-	const wxArrayString opened_docs = config_mgr.get_all_opened_documents();
-	auto* doc_manager = frame->get_doc_manager();
-	const wxString active_doc = config_mgr.get_active_document();
-	for (const auto& path : opened_docs) {
-		if (!wxFileName::FileExists(path)) {
-			continue;
-		}
-		const int existing_tab = doc_manager->find_tab_by_path(path);
-		if (existing_tab >= 0) {
-			continue;
-		}
-		const auto* par = find_parser_by_extension(wxFileName(path).GetExt());
-		if (par == nullptr) {
-			par = get_parser_for_unknown_file(path, config_mgr);
-			if (par == nullptr) {
-				continue;
-=======
 	wxString path = file_path.GetFullPath();
 	open_file(path);
 }
@@ -163,11 +112,10 @@
 			if (!wxFileName::FileExists(path)) continue;
 			const int existing_tab = doc_manager->find_tab_by_path(path);
 			if (existing_tab >= 0) continue;
-			auto* par = find_parser_by_extension(wxFileName(path).GetExt());
-			if (!par) {
+			const auto* par = find_parser_by_extension(wxFileName(path).GetExt());
+			if (par == nullptr) {
 				par = get_parser_for_unknown_file(path, config_mgr);
-				if (!par) continue;
->>>>>>> acd5fd84
+				if (par == nullptr) continue;
 			}
 			if (!doc_manager->create_document_tab(path, par, false)) continue;
 		}
@@ -185,26 +133,13 @@
 				text_ctrl->SetFocus();
 			}
 		}
-<<<<<<< HEAD
-	} else if (doc_manager->has_documents()) {
-		auto* const text_ctrl = doc_manager->get_active_text_ctrl();
-		if (text_ctrl != nullptr) {
-			text_ctrl->SetFocus();
-		}
-=======
->>>>>>> acd5fd84
 	}
 }
 
 void app::open_file(const wxString& filename, main_window* current_frame) {
 	if (filename == IPC_COMMAND_ACTIVATE) {
-<<<<<<< HEAD
-		if (frame != nullptr) {
-			frame->Raise();
-=======
 		if (!frames.empty()) {
 			frames.back()->Raise();
->>>>>>> acd5fd84
 		}
 		return;
 	}
@@ -213,15 +148,6 @@
 		wxMessageBox(wxString::Format(_("File not found: %s"), filename), _("Error"), wxICON_ERROR);
 		return;
 	}
-<<<<<<< HEAD
-	auto* doc_manager = frame->get_doc_manager();
-	const int existing_tab = doc_manager->find_tab_by_path(filename);
-	if (existing_tab >= 0) {
-		frame->get_notebook()->SetSelection(existing_tab);
-		auto* const text_ctrl = doc_manager->get_active_text_ctrl();
-		if (text_ctrl != nullptr) {
-			text_ctrl->SetFocus();
-=======
 
 	for (auto* frame : frames) {
 		auto* doc_manager = frame->get_doc_manager();
@@ -238,17 +164,16 @@
 			frame->Raise();
 			frame->RequestUserAttention();
 			return;
->>>>>>> acd5fd84
 		}
 	}
 
 	if (config_mgr.get_open_in_new_window()) {
         if (current_frame && !current_frame->get_doc_manager()->has_documents()) {
             auto* doc_manager = current_frame->get_doc_manager();
-            auto* par = find_parser_by_extension(wxFileName(filename).GetExt());
-            if (!par) {
+            const auto* par = find_parser_by_extension(wxFileName(filename).GetExt());
+            if (par == nullptr) {
                 par = get_parser_for_unknown_file(filename, config_mgr);
-                if (!par) {
+                if (par == nullptr) {
                     return;
                 }
             }
@@ -263,16 +188,11 @@
         }
 		return;
 	}
-<<<<<<< HEAD
+
+	main_window* frame = frames.empty() ? create_new_window() : frames.back();
+	auto* doc_manager = frame->get_doc_manager();
 	const auto* par = find_parser_by_extension(wxFileName(filename).GetExt());
 	if (par == nullptr) {
-=======
-
-	main_window* frame = frames.empty() ? create_new_window() : frames.back();
-	auto* doc_manager = frame->get_doc_manager();
-	auto* par = find_parser_by_extension(wxFileName(filename).GetExt());
-	if (!par) {
->>>>>>> acd5fd84
 		par = get_parser_for_unknown_file(filename, config_mgr);
 		if (par == nullptr) {
 			return;
@@ -292,8 +212,8 @@
 	frames.push_back(frame);
 	if (!path.IsEmpty()) {
 		auto* doc_manager = frame->get_doc_manager();
-		auto* par = find_parser_by_extension(wxFileName(path).GetExt());
-		if (!par) {
+		const auto* par = find_parser_by_extension(wxFileName(path).GetExt());
+		if (par == nullptr) {
 			par = get_parser_for_unknown_file(path, config_mgr);
 		}
 		if (par) {
