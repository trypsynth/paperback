--- conflicted
+++ resolved
@@ -92,20 +92,12 @@
 	const wxString arg_path = wxString(argv[1]);
 	wxFileName file_path{arg_path};
 	file_path.Normalize(wxPATH_NORM_ABSOLUTE);
-<<<<<<< HEAD
-	wxString path = file_path.GetFullPath();
-	open_file(path);
-=======
 	const wxString path = file_path.GetFullPath();
 	if (!wxFileName::FileExists(path)) {
 		wxMessageBox(wxString::Format(_("File not found: %s"), path), _("Error"), wxICON_ERROR);
 		return;
 	}
-	auto* doc_manager = frame->get_doc_manager();
-	if (!doc_manager->open_file(path)) {
-		wxMessageBox(_("Failed to load document."), _("Error"), wxICON_ERROR);
-	}
->>>>>>> b90623c9
+	open_file(path);
 }
 
 void app::restore_previous_documents() {
@@ -117,75 +109,61 @@
 			}
 			create_new_window(path);
 		}
-	} else {
-		if (opened_docs.IsEmpty()) {
-			return;
-		}
-		main_window* frame = frames.empty() ? create_new_window() : frames.front();
-		auto* doc_manager = frame->get_doc_manager();
-		wxString active_doc = config_mgr.get(config_manager::active_document);
-		for (const wxString& path : opened_docs) {
-			if (!wxFileName::FileExists(path)) {
+		return;
+	}
+	if (opened_docs.IsEmpty()) {
+		return;
+	}
+	main_window* frame = frames.empty() ? create_new_window() : frames.front();
+	auto* doc_manager = frame->get_doc_manager();
+	wxString active_doc = config_mgr.get(config_manager::active_document);
+	for (const wxString& path : opened_docs) {
+		if (!wxFileName::FileExists(path)) {
+			continue;
+		}
+		const int existing_tab = doc_manager->find_tab_by_path(path);
+		if (existing_tab >= 0) {
+			continue;
+		}
+		const auto* par = find_parser_by_extension(wxFileName(path).GetExt());
+		if (par == nullptr) {
+			par = get_parser_for_unknown_file(path, config_mgr);
+			if (par == nullptr) {
 				continue;
 			}
-			const int existing_tab = doc_manager->find_tab_by_path(path);
-			if (existing_tab >= 0) {
-				continue;
-			}
-			const auto* par = find_parser_by_extension(wxFileName(path).GetExt());
-			if (par == nullptr) {
-				par = get_parser_for_unknown_file(path, config_mgr);
-				if (par == nullptr) {
-					continue;
-				}
-			}
-			doc_manager->create_document_tab(path, par, false);
-		}
-<<<<<<< HEAD
-		doc_manager->update_ui();
-		if (!active_doc.IsEmpty() && wxFileName::FileExists(active_doc)) {
-			const int active_tab = doc_manager->find_tab_by_path(active_doc);
-			if (active_tab >= 0) {
-				frame->get_notebook()->SetSelection(active_tab);
-				auto* const text_ctrl = doc_manager->get_active_text_ctrl();
-				if (text_ctrl) {
-					text_ctrl->SetFocus();
-				}
-			}
-		} else if (doc_manager->has_documents()) {
-=======
-		if (!doc_manager->create_document_tab(path, par, false, false)) {
-			continue;
-		}
+		}
+		doc_manager->create_document_tab(path, par, false);
 	}
 	doc_manager->update_ui();
 	if (!active_doc.IsEmpty() && wxFileName::FileExists(active_doc)) {
 		const int active_tab = doc_manager->find_tab_by_path(active_doc);
 		if (active_tab >= 0) {
 			frame->get_notebook()->SetSelection(active_tab);
->>>>>>> b90623c9
 			auto* const text_ctrl = doc_manager->get_active_text_ctrl();
-			if (text_ctrl != nullptr) {
+			if (text_ctrl) {
 				text_ctrl->SetFocus();
 			}
+		}
+	} else if (doc_manager->has_documents()) {
+		auto* const text_ctrl = doc_manager->get_active_text_ctrl();
+		if (text_ctrl != nullptr) {
+			text_ctrl->SetFocus();
 		}
 	}
 }
 
 void app::open_file(const wxString& filename, main_window* current_frame) {
 	if (filename == IPC_COMMAND_ACTIVATE) {
-<<<<<<< HEAD
 		if (!frames.empty()) {
-			frames.back()->Raise();
-=======
-		if (frame != nullptr) {
-			frame->Show(true);
-			frame->Iconize(false);
-			frame->Raise();
-			frame->CallAfter([frm = frame] {
-				frm->restore_focus_to_text();
-			});
->>>>>>> b90623c9
+			auto* const target = frames.back();
+			if (target != nullptr) {
+				target->Show(true);
+				target->Iconize(false);
+				target->Raise();
+				target->CallAfter([frm = target] {
+					frm->restore_focus_to_text();
+				});
+			}
 		}
 		return;
 	}
@@ -193,7 +171,6 @@
 		wxMessageBox(wxString::Format(_("File not found: %s"), filename), _("Error"), wxICON_ERROR);
 		return;
 	}
-<<<<<<< HEAD
 	for (auto* frame : frames) {
 		auto* doc_manager = frame->get_doc_manager();
 		if (!doc_manager) {
@@ -208,29 +185,39 @@
 			if (text_ctrl) {
 				text_ctrl->SetFocus();
 			}
+			frame->Show(true);
+			frame->Iconize(false);
 			frame->Raise();
 			frame->RequestUserAttention();
+			frame->CallAfter([frm = frame] {
+				frm->restore_focus_to_text();
+			});
 			return;
 		}
 	}
 	if (config_mgr.get(config_manager::open_in_new_window)) {
-        if (current_frame && !current_frame->get_doc_manager()->has_documents()) {
-            auto* doc_manager = current_frame->get_doc_manager();
-            const auto* par = find_parser_by_extension(wxFileName(filename).GetExt());
-            if (par == nullptr) {
-                par = get_parser_for_unknown_file(filename, config_mgr);
-                if (par == nullptr) {
-                    return;
-                }
-            }
-            if (!doc_manager->create_document_tab(filename, par)) {
-                wxMessageBox(_("Failed to load document."), _("Error"), wxICON_ERROR);
-            } else {
-                current_frame->Raise();
-                current_frame->RequestUserAttention();
-            }
-        } else {
-		    create_new_window(filename);
+		if (current_frame && !current_frame->get_doc_manager()->has_documents()) {
+			auto* doc_manager = current_frame->get_doc_manager();
+			const auto* par = find_parser_by_extension(wxFileName(filename).GetExt());
+			if (par == nullptr) {
+				par = get_parser_for_unknown_file(filename, config_mgr);
+				if (par == nullptr) {
+					return;
+				}
+			}
+			if (!doc_manager->create_document_tab(filename, par)) {
+				wxMessageBox(_("Failed to load document."), _("Error"), wxICON_ERROR);
+			} else {
+				current_frame->Show(true);
+				current_frame->Iconize(false);
+				current_frame->Raise();
+				current_frame->RequestUserAttention();
+				current_frame->CallAfter([frm = current_frame] {
+					frm->restore_focus_to_text();
+				});
+			}
+		} else {
+			create_new_window(filename);
 		}
 		return;
 	}
@@ -244,15 +231,16 @@
 		}
 	}
 	if (!doc_manager->create_document_tab(filename, par)) {
-=======
-	auto* doc_manager = frame->get_doc_manager();
-	if (!doc_manager->open_file(filename)) {
->>>>>>> b90623c9
 		wxMessageBox(_("Failed to load document."), _("Error"), wxICON_ERROR);
-		return;
-	}
-	frame->Raise();
-	frame->RequestUserAttention();
+	} else {
+		frame->Show(true);
+		frame->Iconize(false);
+		frame->Raise();
+		frame->RequestUserAttention();
+		frame->CallAfter([frm = frame] {
+			frm->restore_focus_to_text();
+		});
+	}
 }
 
 main_window* app::create_new_window(const wxString& path) {
