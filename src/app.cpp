--- conflicted
+++ resolved
@@ -68,23 +68,15 @@
 	if (!ipc_server->Create(IPC_SERVICE)) {
 		wxMessageBox(_("Failed to create IPC server"), _("Warning"), wxICON_WARNING);
 	}
-<<<<<<< HEAD
-	frame = new main_window();
-=======
->>>>>>> 2c665078
 	if (config_mgr.get(config_manager::restore_previous_documents)) {
 		restore_previous_documents();
 	}
 	if (argc > 1) {
 		parse_command_line();
 	}
-<<<<<<< HEAD
-	frame->Show(true);
-=======
 	if (frames.empty()) {
 		create_new_window();
 	}
->>>>>>> 2c665078
 	if (config_mgr.get(config_manager::check_for_updates_on_startup)) {
 		check_for_updates(true);
 	}
@@ -105,24 +97,11 @@
 }
 
 void app::restore_previous_documents() {
-<<<<<<< HEAD
-	const wxArrayString opened_docs = config_mgr.get_all_opened_documents();
-	auto* doc_manager = frame->get_doc_manager();
-	const wxString active_doc = config_mgr.get(config_manager::active_document);
-	for (const auto& path : opened_docs) {
-		if (!wxFileName::FileExists(path)) {
-			continue;
-		}
-		const int existing_tab = doc_manager->find_tab_by_path(path);
-		if (existing_tab >= 0) {
-			continue;
-=======
 	wxArrayString opened_docs = config_mgr.get_all_opened_documents();
 	if (config_mgr.get(config_manager::open_in_new_window)) {
 		for (const wxString& path : opened_docs) {
 			if (!wxFileName::FileExists(path)) continue;
 			create_new_window(path);
->>>>>>> 2c665078
 		}
 	} else {
 		if (opened_docs.IsEmpty()) return;
