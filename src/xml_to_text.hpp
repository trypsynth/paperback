/* xml_to_text.hpp - XML to plain text conversion header file.
 *
 * Paperback.
 * Copyright (c) 2025 Quin Gillespie.
 * Permission is hereby granted, free of charge, to any person obtaining a copy of this software and associated documentation files (the "Software"), to deal in the Software without restriction, including without limitation the rights to use, copy, modify, merge, publish, distribute, sublicense, and/or sell copies of the Software, and to permit persons to whom the Software is furnished to do so, subject to the following conditions:
 * The above copyright notice and this permission notice shall be included in all copies or substantial portions of the Software.
 * THE SOFTWARE IS PROVIDED "AS IS", WITHOUT WARRANTY OF ANY KIND, EXPRESS OR IMPLIED, INCLUDING BUT NOT LIMITED TO THE WARRANTIES OF MERCHANTABILITY, FITNESS FOR A PARTICULAR PURPOSE AND NONINFRINGEMENT. IN NO EVENT SHALL THE AUTHORS OR COPYRIGHT HOLDERS BE LIABLE FOR ANY CLAIM, DAMAGES OR OTHER LIABILITY, WHETHER IN AN ACTION OF CONTRACT, TORT OR OTHERWISE, ARISING FROM, OUT OF OR IN CONNECTION WITH THE SOFTWARE OR THE USE OR OTHER DEALINGS IN THE SOFTWARE.
 */

#pragma once
#include "document.hpp"
#include "document.hpp"
#include "html_to_text.hpp" // For link_info struct
#include <Poco/DOM/Document.h>
#include <Poco/DOM/Element.h>
#include <Poco/DOM/Node.h>
#include <Poco/DOM/NodeList.h>
#include <Poco/DOM/Text.h>
#include <memory>
#include <string>
#include <unordered_map>
#include <vector>

class xml_to_text {
public:
	xml_to_text() = default;
	~xml_to_text() = default;
	xml_to_text(const xml_to_text&) = delete;
	xml_to_text& operator=(const xml_to_text&) = delete;
	xml_to_text(xml_to_text&&) = default;
	xml_to_text& operator=(xml_to_text&&) = default;
	[[nodiscard]] bool convert(const std::string& xml_content);
	[[nodiscard]] const std::vector<std::string>& get_lines() const noexcept { return lines; }
	[[nodiscard]] std::string get_text() const;
	[[nodiscard]] const std::unordered_map<std::string, size_t>& get_id_positions() const noexcept { return id_positions; }
	[[nodiscard]] const std::vector<heading_info>& get_headings() const noexcept { return headings; }
	[[nodiscard]] const std::vector<link_info>& get_links() const noexcept { return links; }
<<<<<<< HEAD
	[[nodiscard]] const std::vector<size_t>& get_section_offsets() const noexcept { return section_offsets; }
=======
	[[nodiscard]] const std::vector<table_info>& get_tables() const noexcept { return tables; }
>>>>>>> 0a0bbfb1
	void clear() noexcept;

private:
	std::vector<std::string> lines;
	std::string current_line;
	std::unordered_map<std::string, size_t> id_positions;
	std::vector<heading_info> headings;
	std::vector<link_info> links;
<<<<<<< HEAD
	std::vector<size_t> section_offsets;
=======
	std::vector<table_info> tables;
>>>>>>> 0a0bbfb1
	bool in_body = false;
	bool preserve_whitespace = false;
	size_t cached_char_length = 0;

	void process_node(Poco::XML::Node* node);
	void process_text_node(Poco::XML::Text* text_node);
	void add_line(std::string_view line);
	void finalize_current_line();
	size_t get_current_text_position() const;
	[[nodiscard]] static constexpr bool is_block_element(std::string_view tag_name) noexcept;
<<<<<<< HEAD
	[[nodiscard]] static std::string get_element_text(Poco::XML::Element* element);
=======
	[[nodiscard]] static std::string get_element_text(Poco::XML::Element* element) noexcept;
	[[nodiscard]] std::string extract_table_text(Poco::XML::Node* table_node);
>>>>>>> 0a0bbfb1
};<|MERGE_RESOLUTION|>--- conflicted
+++ resolved
@@ -8,7 +8,6 @@
  */
 
 #pragma once
-#include "document.hpp"
 #include "document.hpp"
 #include "html_to_text.hpp" // For link_info struct
 #include <Poco/DOM/Document.h>
@@ -35,11 +34,8 @@
 	[[nodiscard]] const std::unordered_map<std::string, size_t>& get_id_positions() const noexcept { return id_positions; }
 	[[nodiscard]] const std::vector<heading_info>& get_headings() const noexcept { return headings; }
 	[[nodiscard]] const std::vector<link_info>& get_links() const noexcept { return links; }
-<<<<<<< HEAD
 	[[nodiscard]] const std::vector<size_t>& get_section_offsets() const noexcept { return section_offsets; }
-=======
 	[[nodiscard]] const std::vector<table_info>& get_tables() const noexcept { return tables; }
->>>>>>> 0a0bbfb1
 	void clear() noexcept;
 
 private:
@@ -48,11 +44,8 @@
 	std::unordered_map<std::string, size_t> id_positions;
 	std::vector<heading_info> headings;
 	std::vector<link_info> links;
-<<<<<<< HEAD
 	std::vector<size_t> section_offsets;
-=======
 	std::vector<table_info> tables;
->>>>>>> 0a0bbfb1
 	bool in_body = false;
 	bool preserve_whitespace = false;
 	size_t cached_char_length = 0;
@@ -63,10 +56,6 @@
 	void finalize_current_line();
 	size_t get_current_text_position() const;
 	[[nodiscard]] static constexpr bool is_block_element(std::string_view tag_name) noexcept;
-<<<<<<< HEAD
 	[[nodiscard]] static std::string get_element_text(Poco::XML::Element* element);
-=======
-	[[nodiscard]] static std::string get_element_text(Poco::XML::Element* element) noexcept;
 	[[nodiscard]] std::string extract_table_text(Poco::XML::Node* table_node);
->>>>>>> 0a0bbfb1
 };