/* document_buffer.hpp - marker-based document content management header file.
 *
 * Paperback.
 * Copyright (c) 2025 Quin Gillespie.
 * Permission is hereby granted, free of charge, to any person obtaining a copy of this software and associated documentation files (the "Software"), to deal in the Software without restriction, including without limitation the rights to use, copy, modify, merge, publish, distribute, sublicense, and/or sell copies of the Software, and to permit persons to whom the Software is furnished to do so, subject to the following conditions:
 * The above copyright notice and this permission notice shall be included in all copies or substantial portions of the Software.
 * THE SOFTWARE IS PROVIDED "AS IS", WITHOUT WARRANTY OF ANY KIND, EXPRESS OR IMPLIED, INCLUDING BUT NOT LIMITED TO THE WARRANTIES OF MERCHANTABILITY, FITNESS FOR A PARTICULAR PURPOSE AND NONINFRINGEMENT. IN NO EVENT SHALL THE AUTHORS OR COPYRIGHT HOLDERS BE LIABLE FOR ANY CLAIM, DAMAGES OR OTHER LIABILITY, WHETHER IN AN ACTION OF CONTRACT, TORT OR OTHERWISE, ARISING FROM, OUT OF OR IN CONNECTION WITH THE SOFTWARE OR THE USE OR OTHER DEALINGS IN THE SOFTWARE.
 */

#pragma once
#include <string>
#include <vector>
#include <wx/string.h>

enum class marker_type {
	heading_1 = 0,
	heading_2,
	heading_3,
	heading_4,
	heading_5,
	heading_6,
	page_break,
	section_break,
	toc_item,
<<<<<<< HEAD
	link,
=======
		link,
	table,
>>>>>>> a3a22b98
	list,
	list_item
};

struct marker {
	int pos;
	marker_type type;
	wxString text;
	wxString ref;
	int level;

	marker(int position, marker_type marker_type, const wxString& marker_text = wxString(), const wxString& marker_ref = wxString(), int marker_level = 0) : pos{position}, type{marker_type}, text{marker_text}, ref{marker_ref}, level{marker_level} {
	}

	[[nodiscard]] auto operator<=>(const marker& other) const noexcept {
		return pos <=> other.pos;
	}

	[[nodiscard]] bool operator==(const marker& other) const noexcept {
		return pos == other.pos;
	}
};

class document_buffer {
public:
	document_buffer() = default;
	~document_buffer() = default;
	document_buffer(const document_buffer&) = default;
	document_buffer& operator=(const document_buffer&) = default;
	document_buffer(document_buffer&&) = default;
	document_buffer& operator=(document_buffer&&) = default;
	void set_content(const wxString& text);

	[[nodiscard]] const wxString& str() const noexcept {
		return content;
	}

	void append(const wxString& text);
	void append_line(const wxString& text = wxString());
	void add_heading(int level, const wxString& text);
	void add_page_break(const wxString& label = wxString());
	void add_section_break(const wxString& label = wxString());
	void add_toc_marker(const wxString& text, const wxString& ref = wxString());
	void add_link(int pos, const wxString& text, const wxString& ref);
<<<<<<< HEAD
=======
	void add_table(int pos, const wxString& text, const wxString& ref);
>>>>>>> a3a22b98
	void add_marker(int pos, marker_type type, const wxString& text = wxString(), const wxString& ref = wxString(), int level = 0);
	void finalize_markers();
	void clear();
	[[nodiscard]] int next_marker_index(int position, marker_type type) const noexcept;
	[[nodiscard]] int find_first_marker_after(int position, marker_type type) const noexcept;
	[[nodiscard]] int previous_marker_index(int position, marker_type type) const noexcept;
	[[nodiscard]] int current_marker_index(size_t position, marker_type type) const noexcept;
	[[nodiscard]] int next_heading_marker_index(int position, int level = -1) const;
	[[nodiscard]] int previous_heading_marker_index(int position, int level = -1) const;
	[[nodiscard]] int marker_position(int marker_index) const noexcept;
	[[nodiscard]] const marker* get_marker(int marker_index) const noexcept;
	[[nodiscard]] std::vector<const marker*> get_markers_by_type(marker_type type) const;
	[[nodiscard]] std::vector<const marker*> get_heading_markers(int level = -1) const;
	[[nodiscard]] size_t count_markers_by_type(marker_type type) const noexcept;
	[[nodiscard]] int get_marker_position_by_index(marker_type type, int index) const noexcept;

private:
	wxString content;
	std::vector<marker> markers;

	[[nodiscard]] static bool is_heading_marker(marker_type type) noexcept;
	[[nodiscard]] static int heading_level_from_type(marker_type type) noexcept;
	void sort_markers();
};<|MERGE_RESOLUTION|>--- conflicted
+++ resolved
@@ -22,12 +22,8 @@
 	page_break,
 	section_break,
 	toc_item,
-<<<<<<< HEAD
 	link,
-=======
-		link,
 	table,
->>>>>>> a3a22b98
 	list,
 	list_item
 };
@@ -72,10 +68,7 @@
 	void add_section_break(const wxString& label = wxString());
 	void add_toc_marker(const wxString& text, const wxString& ref = wxString());
 	void add_link(int pos, const wxString& text, const wxString& ref);
-<<<<<<< HEAD
-=======
 	void add_table(int pos, const wxString& text, const wxString& ref);
->>>>>>> a3a22b98
 	void add_marker(int pos, marker_type type, const wxString& text = wxString(), const wxString& ref = wxString(), int level = 0);
 	void finalize_markers();
 	void clear();
