--- conflicted
+++ resolved
@@ -59,7 +59,6 @@
 	}
 
 	[[nodiscard]] std::string get_text() const;
-<<<<<<< HEAD
 
 	[[nodiscard]] const std::unordered_map<std::string, size_t>& get_id_positions() const noexcept {
 		return id_positions;
@@ -71,6 +70,10 @@
 
 	[[nodiscard]] const std::vector<link_info>& get_links() const noexcept {
 		return links;
+	}
+
+	[[nodiscard]] const std::vector<table_info>& get_tables() const noexcept {
+		return tables;
 	}
 
 	[[nodiscard]] const std::vector<list_info>& get_lists() const noexcept {
@@ -85,15 +88,6 @@
 		return title;
 	}
 
-=======
-	[[nodiscard]] const std::unordered_map<std::string, size_t>& get_id_positions() const noexcept { return id_positions; }
-	[[nodiscard]] const std::vector<heading_info>& get_headings() const noexcept { return headings; }
-	[[nodiscard]] const std::vector<link_info>& get_links() const noexcept { return links; }
-	[[nodiscard]] const std::vector<table_info>& get_tables() const noexcept { return tables; }
-	[[nodiscard]] const std::vector<list_info>& get_lists() const noexcept { return lists; }
-	[[nodiscard]] const std::vector<list_item_info>& get_list_items() const noexcept { return list_items; }
-	[[nodiscard]] const std::string& get_title() const noexcept { return title; }
->>>>>>> a3a22b98
 	void clear() noexcept;
 
 private:
@@ -112,10 +106,7 @@
 	std::unordered_map<std::string, size_t> id_positions{};
 	std::vector<heading_info> headings{};
 	std::vector<link_info> links{};
-<<<<<<< HEAD
-=======
 	std::vector<table_info> tables{};
->>>>>>> a3a22b98
 	std::vector<list_info> lists{};
 	std::vector<list_item_info> list_items{};
 	std::vector<bool> preserve_line_whitespace{};
