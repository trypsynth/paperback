--- conflicted
+++ resolved
@@ -225,10 +225,6 @@
 	config->SetPath("/");
 }
 
-<<<<<<< HEAD
-=======
-
->>>>>>> 2c665078
 void config_manager::add_opened_document(const wxString& path) {
 	if (!config) {
 		return;
@@ -390,7 +386,6 @@
 	}
 	if (exists) {
 		return;
-<<<<<<< HEAD
 	}
 	bookmarks.push_back(new_bookmark);
 	std::sort(bookmarks.begin(), bookmarks.end(), [](const bookmark& a, const bookmark& b) {
@@ -404,21 +399,6 @@
 		const wxString encoded_note = encode_note(bookmarks[i].note);
 		bookmark_string += wxString::Format("%d:%d:%s", bookmarks[i].start, bookmarks[i].end, encoded_note);
 	}
-=======
-	}
-	bookmarks.push_back(new_bookmark);
-	std::sort(bookmarks.begin(), bookmarks.end(), [](const bookmark& a, const bookmark& b) {
-		return a.start < b.start;
-	});
-	wxString bookmark_string;
-	for (size_t i = 0; i < bookmarks.size(); ++i) {
-		if (i > 0) {
-			bookmark_string += ",";
-		}
-		const wxString encoded_note = encode_note(bookmarks[i].note);
-		bookmark_string += wxString::Format("%d:%d:%s", bookmarks[i].start, bookmarks[i].end, encoded_note);
-	}
->>>>>>> 2c665078
 	with_document_section(path, [this, path, bookmark_string]() {
 		config->Write("path", path);
 		config->Write("bookmarks", bookmark_string);
@@ -771,10 +751,7 @@
 	set_default_if_missing(restore_previous_documents);
 	set_default_if_missing(word_wrap);
 	set_default_if_missing(minimize_to_tray);
-<<<<<<< HEAD
-=======
 	set_default_if_missing(open_in_new_window);
->>>>>>> 2c665078
 	set_default_if_missing(compact_go_menu);
 	set_default_if_missing(navigation_wrap);
 	set_default_if_missing(check_for_updates_on_startup);
