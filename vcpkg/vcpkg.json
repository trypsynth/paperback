--- conflicted
+++ resolved
@@ -2,13 +2,11 @@
 	"name": "paperback",
 	"version": "0.6.1",
 	"dependencies": [
-<<<<<<< HEAD
-{
-		"name": "wxwidgets",
-		"features": ["webview"]
-	}
-=======
-		"wxwidgets"
->>>>>>> 72b7d2eb
+		{
+			"name": "wxwidgets",
+			"features": [
+				"webview"
+			]
+		}
 	]
 }